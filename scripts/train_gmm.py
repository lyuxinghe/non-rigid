--- conflicted
+++ resolved
@@ -52,13 +52,8 @@
     ######################################################################
     # Create the network.
     ######################################################################
-<<<<<<< HEAD
-    cfg.model.pcd_scale = cfg.dataset.pcd_scale
-    model = FrameGMMPredictor(cfg.model, device)
-=======
     network, _ = create_model(cfg)
     model = FrameGMMPredictor(network, cfg.model, device)
->>>>>>> cfe2c434
 
     ######################################################################
     # Training loop.
@@ -76,21 +71,10 @@
     total_probs50 = []
 
     # Creating experiment directory.
-<<<<<<< HEAD
-    # exp_name = os.path.join(os.path.expanduser(cfg.gmm_log_dir), f"{cfg.job_type}_{cfg.epochs}")
-
-    # Creating experiment directory.
-    exp_name = os.path.join(
-        os.path.expanduser(cfg.gmm_log_dir),
-        cfg.job_type,
-        cfg.task_name,
-        f"epochs={cfg.epochs}_var={cfg.var}_unif={cfg.uniform_loss}_rr={cfg.regularize_residual}_enc={cfg.model.point_encoder}_pn2scale={cfg.model.pcd_scale}_varscale={cfg.var_scale}"
-=======
     run_id = wandb.util.generate_id(length=10) # For simplicity, using wandb.util.generate_id() as a unique identifier.
     exp_name = os.path.join(
         os.path.expanduser(cfg.gmm_log_dir),
         run_id,
->>>>>>> cfe2c434
     )
 
     if os.path.exists(exp_name):
