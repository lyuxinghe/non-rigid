--- conflicted
+++ resolved
@@ -1,31 +1,31 @@
+import json
+import os
+
 import hydra
-from hydra.core.hydra_config import HydraConfig
 import lightning as L
-import json
+import numpy as np
 import omegaconf
+import rpad.visualize_3d.plots as vpl
 import torch
 import wandb
-import os
-
+from hydra.core.hydra_config import HydraConfig
+from plotly import graph_objects as go
 from pytorch3d.transforms import Transform3d, Translate
-
+from tqdm import tqdm
+
+from non_rigid.metrics.flow_metrics import flow_rmse
+from non_rigid.models.gmm_predictor import FrameGMMPredictor
+from non_rigid.nets.dgcnn import DGCNN
+from non_rigid.utils.pointcloud_utils import expand_pcd
 from non_rigid.utils.script_utils import (
+    create_datamodule,
     create_model,
-    create_datamodule,
     load_checkpoint_config_from_wandb,
 )
-
-from non_rigid.nets.dgcnn import DGCNN
-from non_rigid.metrics.flow_metrics import flow_rmse
-from non_rigid.utils.pointcloud_utils import expand_pcd
-from non_rigid.utils.vis_utils import visualize_sampled_predictions, visualize_diffusion_timelapse
-from non_rigid.models.gmm_predictor import FrameGMMPredictor
-
-from tqdm import tqdm
-import numpy as np
-
-import rpad.visualize_3d.plots as vpl
-from plotly import graph_objects as go
+from non_rigid.utils.vis_utils import (
+    visualize_diffusion_timelapse,
+    visualize_sampled_predictions,
+)
 
 # def visualize_batched_point_clouds(point_clouds):
 #     """
@@ -279,70 +279,4 @@
 
 
 if __name__ == "__main__":
-<<<<<<< HEAD
-    '''
-    file_path = "/data/lyuxing/tax3d/rpdiff/data/task_demos/book_on_bookshelf_double_view_rnd_ori/task_name_book_in_bookshelf/preprocessed/"  # Replace with actual file path
-    save_dir = "./vis/bookbookshelf"  # Directory to save the visualizations
-    views = "all"  # Use "all" or any single view like "default", "top", "side", "diagonal"
-    rpdiff_visualize_point_cloud(file_path, save_dir, views, num_vis=5)
-    '''
-    '''
-    file_list = [
-        "/data/lyuxing/tax3d/ndf/mugplace/train_data/renders/0_init_obj_points.npz",
-        "/data/lyuxing/tax3d/ndf/mugplace/train_data/renders/0_afterteleport_obj_points.npz",
-        "/data/lyuxing/tax3d/ndf/mugplace/train_data/renders/0_teleport_obj_points.npz",
-    ]  # Replace with the actual file paths
-    are_anchor_pcds_identical(file_list)
-    '''
-    
-    '''
-    file_path = "/home/lyuxing/Desktop/tax3d_upgrade/scripts/logs/train_ndf_df_cross/2025-01-26/15-24-03/vis/step_0_viz.ply"
-    save_dir = "./vis"
-    views = "all" 
-    visualize_point_cloud_with_ply(file_path, save_dir, views)
-    '''
-    
-    '''
-    file_path = '/data/lyuxing/tax3d/rpdiff/data/task_demos/mug_rack_easy_single/task_name_mug_on_rack/demo_aug_91_1.npz'
-    are_anchor_pcds_identical_rpdiff(file_path)
-    '''
-
-
-    import numpy as np
-    import matplotlib.pyplot as plt
-    from mpl_toolkits.mplot3d import Axes3D  # noqa: F401 unused import
-
-    # === Load file ===
-    npz_path = "/data/lyuxing/tax3d/insertion/demonstrations/12-15-ssd/learn_data/train/0_teleport_obj_points.npz"
-    data = np.load(npz_path, allow_pickle=True)
-
-    clouds = data['clouds']          # Shape: (N, 3)
-    classes = data['classes']        # Shape: (N,)
-
-    # === Plot ===
-    fig = plt.figure()
-    ax = fig.add_subplot(111, projection='3d')
-
-    mask = (classes == 0)
-    pc = clouds[mask]
-
-    label = f"Class {int(0)}"
-    ax.scatter(pc[:, 0], pc[:, 1], pc[:, 2], c="red", s=1, label=label)
-
-    mask = (classes == 1)
-    pc = clouds[mask]
-
-    label = f"Class {int(1)}"
-    ax.scatter(pc[:, 0], pc[:, 1], pc[:, 2], c="blue", s=1, label=label)
-
-    ax.set_title("Scene PointCloud Visualization")
-    ax.legend()
-
-    # === Save instead of show ===
-    output_path = "scene_viz.png"
-    plt.savefig(output_path, dpi=300)
-    print(f"Saved visualization to: {output_path}")
-    plt.close()
-=======
-    main()
->>>>>>> 265b3f5f
+    main()