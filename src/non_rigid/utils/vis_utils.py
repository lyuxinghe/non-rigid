import rpad.visualize_3d.plots as rvpl
import gif
import numpy as np
import plotly.graph_objects as go
import plotly.colors as pc
import rpad.visualize_3d.primitives as rvpr
import torch

import matplotlib.pyplot as plt
from matplotlib import rcParams
from PIL import Image


<<<<<<< HEAD
def interpolate_colors(hex1, hex2, n):
    """Linearly interpolate between two hex colors (inclusive)."""
    # strip '#' and convert to RGB ints
    h1, h2 = hex1.lstrip('#'), hex2.lstrip('#')
    rgb1 = np.array([int(h1[i:i+2], 16) for i in (0, 2, 4)], dtype=float)
    rgb2 = np.array([int(h2[i:i+2], 16) for i in (0, 2, 4)], dtype=float)
    colors = []
    for t in np.linspace(0, 1, n):
        rgb = (1 - t) * rgb1 + t * rgb2
        colors.append('#' + ''.join(f'{int(v):02X}' for v in rgb))
    return colors

def visualize_sampled_predictions(
    ground_truth,
    context,
    predictions,
    gmm_viz,
    ref_predictions,
):
=======
def visualize_sampled_predictions(ground_truth, context, predictions, gmm_viz=None):
>>>>>>> cfe2c434
    """
    Helper function to visualize sampled point cloud predictions with custom colors
    plus simulated diffusion noise traces.

    Args:
        ground_truth: ndarray of shape (G, 3)
        context: Dict[str, ndarray] of shape (N_c, 3)
        predictions: ndarray of shape (P, N_p, 3)
        ref_predictions: ndarray of shape (R, 3) (we expect R=1)
        noise_std: float, stddev of Gaussian noise to simulate
    """
    fig = go.Figure()
    traces = []

    # Custom colors
    gt_color       = "#B2F78B"
    # anchor_color   = "#5F7FBF"
    anchor_color = "#ff8a00"
    # action_color   = "#73C3DE"
    action_color =  "#0c80e4"
    # pred_base1     = "#FFDA5F"
    pred_base1 = "#dc12ec"
    # pred_base2     = "#FD7217"
    pred_base2 = "#e477ec"
    red_color      = "#FF0000"
    grey_light     = "#1A1A1A"
    grey_dark      = "#0A0F47"

    scene_data = []
    # 1) Ground truth
    if ground_truth is not None:
        pts = ground_truth.reshape(-1, 3)
        scene_data.append(pts)
        traces.append(go.Scatter3d(
            x=pts[:,0], y=pts[:,1], z=pts[:,2],
            mode="markers",
            marker=dict(size=6, color=gt_color, symbol="circle"),
            name="Ground Truth"
        ))

    # 2) Context: anchor + action
    action_pts = None
    for name, pts in context.items():
        pts = pts.reshape(-1, 3)
        scene_data.append(pts)
        # If context is "Anchor", color it differently.
        if "anchor" in name.lower() and gmm_viz is not None:
            # Color anchor points based on predicted logits.
            anchor_colors = gmm_viz["gmm_probs"][0].squeeze()
            marker_dict = {
                "size": 6, "color": anchor_colors, "colorscale": "Inferno", 
                "line": {"width": 0}, "cmin": anchor_colors.min(), "cmax": anchor_colors.max(),
            }
        else:
            marker_dict = {
                "size": 6, "color": anchor_color if "anchor" in name.lower() else action_color, 
                "line": {"width": 0}, "symbol": "circle",
            }

<<<<<<< HEAD

        # color = anchor_color if "anchor" in name.lower() else action_color
        traces.append(go.Scatter3d(
            x=pts[:,0], y=pts[:,1], z=pts[:,2],
            mode="markers",
            # marker=dict(size=6, color=color, symbol="circle"),
            marker=marker_dict,
            name=name.capitalize()
        ))
        if "action" in name.lower():
            action_pts = pts
    
    # Replot the anchor
    anchor_pts = context["Anchor"]
    traces.append(go.Scatter3d(
        x=anchor_pts[:,0], y=anchor_pts[:,1], z=anchor_pts[:,2],
        mode="markers",
        marker={"size": 6, "color": anchor_color, "line": {"width": 0}, "symbol": "circle",},
        name="Anchor2"
    ))


    # 3) Simulated Gaussian noise around initial action
    gauss_noise = np.random.normal(scale=1.0, size=action_pts.shape) * 0.3
    if action_pts is not None:
        noise_action = action_pts + gauss_noise
        traces.append(go.Scatter3d(
            x=noise_action[:,0], y=noise_action[:,1], z=noise_action[:,2],
            mode="markers",
            marker=dict(size=6, color=grey_dark, symbol="circle"),
            name="Action Noise"
        ))
        # 4) Lines showing flow from action -> noise
        # Collect all flow line segments in bulk
        x_lines, y_lines, z_lines = [], [], []

        for a, npt in zip(action_pts, noise_action):
            x_lines += [a[0], npt[0], None]
            y_lines += [a[1], npt[1], None]
            z_lines += [a[2], npt[2], None]

        # Add a single trace for all flows
        traces.append(go.Scatter3d(
            x=x_lines, y=y_lines, z=z_lines,
            mode="lines",
            line=dict(color=grey_light, width=3),
            name="Shape Vector"
        ))

    # 5) Predictions color‐interpolation
    P = predictions.shape[0]
    pred_colors = interpolate_colors(pred_base1, pred_base2, P)
=======
    # Plot context.
    color_counter = 0
    for context_name, context_points in context.items():
        # If context is "Anchor", color it differently.
        if context_name == "Anchor" and gmm_viz is not None:
            # Color anchor points based on predicted logits.
            anchor_colors = gmm_viz["gmm_probs"][0].squeeze()
            marker_dict = {
                "size": 3, "color": anchor_colors, "colorscale": "Viridis", 
                "line": {"width": 0}, "cmin": anchor_colors.min(), "cmax": anchor_colors.max(),
            }
        else:
            marker_dict={"size": 3, "color": colors[color_counter], "line": {"width": 0}}
        traces.append(
            go.Scatter3d(
                mode="markers",
                x=context_points[:, 0],
                y=context_points[:, 1],
                z=context_points[:, 2],
                # marker={"size": 3, "color": colors[color_counter], "line": {"width": 0}},
                marker=marker_dict,
                name=context_name,
            )
        )
        color_counter += 1

    # Plot predictions.
    for i, prediction_points in enumerate(predictions):
        traces.append(
            go.Scatter3d(
                mode="markers",
                x=prediction_points[:, 0],
                y=prediction_points[:, 1],
                z=prediction_points[:, 2],
                marker={"size": 3, "color": colors[i + color_counter], "line": {"width": 0}, "cmin": 0, "cmax": 1},
                name=f"Prediction {i + 1}",
            )
        )
>>>>>>> cfe2c434
    
    # MEGA HACK BECAUSE OF CORL
    pred_colors[0] = "#f12121"
    pred_colors[18] = "#2ef121"
    pred_colors[19] = "#2145f1"

    for i in range(P):
        pts = predictions[i]
        scene_data.append(pts)
        
        # Draw the prediction point cloud
        traces.append(go.Scatter3d(
            x=pts[:, 0], y=pts[:, 1], z=pts[:, 2],
            mode="markers",
            marker=dict(size=6, color=pred_colors[i], symbol="circle"),
            name=f"Prediction {i + 1}"
        ))
        
        # Compute and draw centroid
        centroid = pts.mean(axis=0)
        traces.append(go.Scatter3d(
            x=[centroid[0]], y=[centroid[1]], z=[centroid[2]],
            mode="markers",
            marker=dict(size=5, color=pred_colors[i], symbol="x"),
            name=f"Prediction Centroid {i + 1}"
        ))
    

    # 6) Reference prediction (red X’s)
    ref_pts = np.atleast_2d(ref_predictions.reshape(-1, 3))
    traces.append(go.Scatter3d(
        x=ref_pts[:,0], y=ref_pts[:,1], z=ref_pts[:,2],
        mode="markers",
        marker=dict(size=5, color=red_color, symbol="x"),
        name="Ref Prediction"
    ))

    # 7) Sampled vector noise for the reference
    #    a single 3‐vector
    ref_noise_vec = np.random.normal(scale=1.0, size=(3,))
    ref_center = ref_pts[0]
    dest = ref_center + ref_noise_vec
    traces.append(go.Scatter3d(
        x=[dest[0]], y=[dest[1]], z=[dest[2]],
        mode="markers",
        marker=dict(size=5, color=grey_dark, symbol="x"),
        name="Ref Noise"
    ))
    # as a line
    traces.append(go.Scatter3d(
        x=[ref_center[0], dest[0]],
        y=[ref_center[1], dest[1]],
        z=[ref_center[2], dest[2]],
        mode="lines",
        line=dict(color=grey_light, width=3, dash="dash"),
        name="Ref Noise Vec"
    ))
    # 8) Gaussian cloud around displaced reference
    noise_ref_cloud = dest + (noise_action - noise_action.mean(axis=0))
    traces.append(go.Scatter3d(
        x=noise_ref_cloud[:,0], y=noise_ref_cloud[:,1], z=noise_ref_cloud[:,2],
        mode="markers",
        marker=dict(size=6, color=grey_light, symbol="circle"),
        name="Ref Noise Cloud"
    ))

    # assemble
    fig.add_traces(traces)
    fig.update_layout(
        # scene=dict(
        #     #xaxis_visible=False, yaxis_visible=False, zaxis_visible=False,
        #     aspectmode='data'
        # ),
        scene=rvpl._3d_scene(np.concatenate(scene_data)),
        showlegend=True
    )
    fig.update_scenes(
        xaxis_visible=False, yaxis_visible=False, zaxis_visible=False
    )
    
    return fig

def visualize_diffusion_timelapse(context, results, ref_frame_results=None, extras=None):
    """
    Helper function to visualize diffusion timelapse for a single prediction.
    Args:
        context: Dict of ndarrays of shape (:, 3). Key is name of context, value is context points.
        results: List of ndarrays of shape (:, 3). Each element is a diffusion results, converted to the scene frame.
        extras: List of stuff...finalize this later.
    """
    # TODO: this could as take pc_action as input to get color scale for diffusion.
    # Colormap.
    colors = np.array(pc.qualitative.Alphabet)

    # Custom colors
    gt_color       = "#B2F78B"
    # anchor_color   = "#5F7FBF"
    anchor_color = "#ff8a00"
    # action_color   = "#73C3DE"
    action_color =  "#0c80e4"
    # pred_base1     = "#FFDA5F"
    pred_base1 = "#dc12ec"
    # pred_base2     = "#FD7217"
    pred_base2 = "#e477ec"
    red_color      = "#FF0000"
    grey_light     = "#1A1A1A"
    grey_dark      = "#0A0F47"


    # Creating all frame traces. traces[i] is a list of traces for frame i.
    traces = []
    scene_data = [*context.values(), *results]
    num_frames = len(results)
    for timestep, result_step in enumerate(results):
        frame_traces = []

        # Plotting context points.
        for i, (context_name, context_points) in enumerate(context.items()):
            if context_name == "Anchor" and extras is not None and timestep > 0:
                # Color anchor points based on predicted logits.
                context_color = extras[timestep - 1][0] # get logits
                context_marker_dict = {
                    "size": 4, 
                    "color": context_color, 
                    "colorscale": "Inferno",
                    "colorbar": {"title": "Context Weights", "x": 0.1},
                    "line": {"width": 0}}

                # also add the residual predictions as a trace
                context_residuals = np.transpose(extras[timestep - 1][1:4]) # get residuals
                scene_data.append(context_residuals)
                frame_traces.append(
                    go.Scatter3d(
                        mode="markers",
                        x=context_residuals[:, 0],
                        y=context_residuals[:, 1],
                        z=context_residuals[:, 2],
                        marker={"size": 4, "color": context_color, "colorscale": "Inferno", "line": {"width": 0}, "symbol": "diamond"},
                        name="Residuals",
                    )
                )
            else:
                color = anchor_color if "anchor" in context_name.lower() else action_color
                context_marker_dict = {"size": 4, "color": color, "line": {"width": 0}}

                # adding empty residual trace
                frame_traces.append(
                    go.Scatter3d(
                        mode="markers",
                        x=[],
                        y=[],
                        z=[],
                        name="Residuals",
                    )
                )
            
            # Plot query in query frame.
            if context_name == "Action":
                action_q = context_points

                frame_traces.append(
                    go.Scatter3d(
                        mode="markers",
                        x=action_q[:, 0],
                        y=action_q[:, 1],
                        z=action_q[:, 2],
                        marker={"size": 4, "color": action_color, "line": {"width": 0}},
                        name="Query (Query Frame)",
                    )
                )

                pred = result_step - np.mean(result_step, axis=0, keepdims=True) + np.mean(context_points, axis=0, keepdims=True)
                frame_traces.append(go.Scatter3d(
                    x=pred[:, 0], y=pred[:, 1], z=pred[:, 2],
                    mode="markers",
                    marker=dict(size=4, color=pred_base1, symbol="circle"),
                    name="Action Noise"
                ))
                x_lines, y_lines, z_lines = [], [], []
                for a, npt, in zip(action_q, pred):
                    x_lines += [a[0], npt[0], None]
                    y_lines += [a[1], npt[1], None]
                    z_lines += [a[2], npt[2], None]
                
                frame_traces.append(go.Scatter3d(
                    x=x_lines, y=y_lines, z=z_lines,
                    mode="lines",
                    line=(dict(color=pred_base1, width=2)),
                    name="Shape Vector"
                ))



            frame_traces.append(
                go.Scatter3d(
                    mode="markers",
                    x=context_points[:, 0],
                    y=context_points[:, 1],
                    z=context_points[:, 2],
                    # marker={"size": 4, "color": colors[i], "line": {"width": 0}},
                    marker=context_marker_dict,
                    name=context_name,
                )
            )
        
        # Plot timestep points.
        frame_traces.append(
            go.Scatter3d(
                mode="markers",
                x=result_step[:, 0],
                y=result_step[:, 1],
                z=result_step[:, 2],
                marker={"size": 4, "color": pred_base1, "line": {"width": 0}},
                name="Diffusion",
                # showlegend=False,
            )
        )
        traces.append(frame_traces)

        # Plot reference frame, and query prediction in query frame.
        if ref_frame_results is not None:
            ref_frame_res = ref_frame_results[timestep]
            frame_traces.append(
                go.Scatter3d(
                    mode="markers",
                    x=ref_frame_res[:, 0],
                    y=ref_frame_res[:, 1],
                    z=ref_frame_res[:, 2],
                    marker={"size": 6, "color": "green", "line": {"width": 0}},
                )
            )
            query_pred_q = result_step - ref_frame_res
            frame_traces.append(
                go.Scatter3d(
                    mode="markers",
                    x=query_pred_q[:, 0],
                    y=query_pred_q[:, 1],
                    z=query_pred_q[:, 2],
                    marker={"size": 6, "color": "blue", "line": {"width": 0}},
                )
            )
            context_q = context["Anchor"] - ref_frame_res
            frame_traces.append(
                go.Scatter3d(
                    mode="markers",
                    x=context_q[:, 0],
                    y=context_q[:, 1],
                    z=context_q[:, 2],
                    marker={"size": 6, "color": "blue", "line": {"width": 0}},
                )
            )
            scene_data.append(context_q)

    # Create figure.
    fig = go.Figure(
        frames=[
            go.Frame(data=traces[i], name=str(i)) for i in range(num_frames)
        ]
    )
    fig.add_traces(traces[0])

    # Helper function for frame args.
    def frame_args(duration):
        return {
            "frame": {"duration": duration},
            "mode": "immediate",
            "fromcurrent": True,
            "transition": {"duration": duration, "easing": "sin"},
        }

    fig.update_layout(
        title="Diffusion Timelapse",
        scene=rvpl._3d_scene(np.concatenate(scene_data)),
        updatemenus=[
            {
                "buttons": [
                    {
                        "args": [None, frame_args(25)],
                        "label": "&#9654;",  # play symbol
                        "method": "animate",
                    },
                    {
                        "args": [[None], frame_args(0)],
                        "label": "&#9724;",  # pause symbol
                        "method": "animate",
                    },
                ],
                "direction": "left",
                "pad": {"r": 10, "t": 70},
                "type": "buttons",
                "x": 0.1,
                "y": 0,
            },
        ],
        sliders=[
            {
                "pad": {"b": 10, "t": 60},
                "len": 0.9,
                "x": 0.1,
                "y": 0,
                "steps": [
                    {
                        "args": [[f.name], frame_args(0)],
                        "label": str(k),
                        "method": "animate",
                    }
                    for k, f in enumerate(fig.frames)
                ],
            }
        ]
    )
    fig.update_scenes(
        xaxis_visible=False, yaxis_visible=False, zaxis_visible=False
    )
    return fig

class FlowNetAnimation:
    def __init__(self):
        self.num_frames = 0
        self.traces = {}
        self.gif_frames = []

    def add_trace(self, pos, flow_pos, flows, flowcolor):
        pcd = rvpl.pointcloud(pos, downsample=1)
        try:
            ts = rvpl._flow_traces(
                flow_pos[0],
                flows[0],
                # 0.1,
                1,
                scene="scene1",
                flowcolor=flowcolor,
                name="pred_flow",
            )
            self.traces[self.num_frames] = [pcd]
            for t in ts:
                self.traces[self.num_frames].append(t)
        except IndexError as e:
            print(f'Failed to add trace for frame {self.num_frames}. Error: {e}')
            return

        # self.traces[self.num_frames] = pcd
        self.num_frames += 1
        if self.num_frames == 1 or self.num_frames == 0:
            self.pos = pos
            self.ts = ts

    @gif.frame
    def add_trace_gif(self, pos, flow_pos, flows, flowcolor):
        f = go.Figure()
        f.add_trace(rvpr.pointcloud(pos, downsample=1, scene="scene1"))
        ts = rvpl._flow_traces(
            flow_pos[0],
            flows[0],
            scene="scene1",
            flowcolor=flowcolor,
            name="pred_flow",
        )
        for t in ts:
            f.add_trace(t)
        f.update_layout(scene1=rvpl._3d_scene(pos))
        return f

    def append_gif_frame(self, f):
        self.gif_frames.append(f)

    def show_animation(self):
        self.fig = go.Figure(
            frames=[
                go.Frame(data=self.traces[k], name=str(k))
                for k in range(self.num_frames)
            ]
        )

    def frame_args(self, duration):
        return {
            "frame": {"duration": duration},
            "mode": "immediate",
            "fromcurrent": True,
            "transition": {"duration": duration, "easing": "linear"},
        }

    def set_sliders(self):
        self.sliders = [
            {
                "pad": {"b": 10, "t": 60},
                "len": 0.9,
                "x": 0.1,
                "y": 0,
                "steps": [
                    {
                        "args": [[f.name], self.frame_args(0)],
                        "label": str(k),
                        "method": "animate",
                    }
                    for k, f in enumerate(self.fig.frames)
                ],
            }
        ]
        return self.sliders

    @gif.frame
    def save_gif(self, dir):
        gif.save(self.gif_frames, dir, duration=100)

    def animate(self):
        self.show_animation()
        if self.num_frames == 0:
            return None
        k = np.random.permutation(np.arange(self.pos.shape[0]))[:500]
        self.fig.add_trace(rvpr.pointcloud(self.pos[k], downsample=1))
        for t in self.ts:
            self.fig.add_trace(t)
        # Layout
        camera = dict(
            up=dict(x=0, y=0, z=1),
            center=dict(x=0, y=0, z=0),
            eye=dict(x=-1.5, y=0, z=1.5),
        )
        self.fig.update_layout(
            title="Flow Prediction",
            scene_camera=camera,
            width=900,
            height=900,
            template="plotly_white",
            scene1=rvpl._3d_scene(self.pos),#, domain_scale=1.5),
            updatemenus=[
                {
                    "buttons": [
                        {
                            "args": [None, self.frame_args(50)],
                            "label": "&#9654;",  # play symbol
                            "method": "animate",
                        },
                        {
                            "args": [[None], self.frame_args(0)],
                            "label": "&#9724;",  # pause symbol
                            "method": "animate",
                        },
                    ],
                    "direction": "left",
                    "pad": {"r": 10, "t": 70},
                    "type": "buttons",
                    "x": 0.1,
                    "y": 0,
                }
            ],
            sliders=self.set_sliders(),
        )
        # self.fig.show()
        return self.fig

def get_color(tensor_list, color_list, axis=False):
    """
    @param tensor_list: list of tensors of shape (num_points, 3)
    @param color_list: list of strings of color names that should be within color_scheme.keys(), eg, 'red', 'blue' 
    @return points_color_stacked: numpy array of shape (num_points*len(tensor_list), 6)
    """

    color_scheme = {}
    color_scheme['blue'] = np.array([68, 119, 170])
    color_scheme['cyan'] = np.array([102, 204, 238])
    color_scheme['green'] = np.array([34, 136, 51])
    color_scheme['yellow'] = np.array([204, 187, 68])
    color_scheme['red'] = np.array([238, 102, 119])
    color_scheme['purple'] = np.array([170, 51, 119])
    color_scheme['orange'] = np.array([238, 119, 51])

    stacked_list = []
    assert len(tensor_list) == len(
        color_list), 'len(tensor_list) should match len(color_list)'
    for i in range(len(tensor_list)):
        tensor = tensor_list[i].detach().cpu().numpy()
        color = color_list[i]
        assert len(
            tensor.shape) == 2, 'tensor should be of shape of (num_points, 3)'
        assert tensor.shape[-1] == 3, 'tensor.shape[-1] should be of shape 3, for point coordinates'
        assert color in color_scheme.keys(
        ), 'passed in color {} is not in the available color scheme, go to utils/color_utils.py to add any'.format(color)

        color_tensor = torch.from_numpy(
            color_scheme[color]).unsqueeze(0)  # 1,3
        N = tensor.shape[0]
        color_tensor = torch.repeat_interleave(
            color_tensor, N, dim=0).detach().cpu().numpy()  # N,3

        points_color = np.concatenate(
            (tensor, color_tensor), axis=-1)  # num_points, 6

        stacked_list.append(points_color)
    points_color_stacked = np.concatenate(
        stacked_list, axis=0)  # num_points*len(tensor_list), 6
    if axis:
        axis_pts = create_axis()
        points_color_stacked = np.concatenate(
            [points_color_stacked, axis_pts], axis=0)

    return points_color_stacked


def create_axis(length=1.0, num_points=100):
    pts = np.linspace(0, length, num_points)
    x_axis_pts = np.stack(
        [pts, np.zeros(num_points), np.zeros(num_points)], axis=1)
    y_axis_pts = np.stack(
        [np.zeros(num_points), pts, np.zeros(num_points)], axis=1)
    z_axis_pts = np.stack(
        [np.zeros(num_points), np.zeros(num_points), pts], axis=1)

    x_axis_clr = np.tile([255, 0, 0], [num_points, 1])
    y_axis_clr = np.tile([0, 255, 0], [num_points, 1])
    z_axis_clr = np.tile([0, 0, 255], [num_points, 1])

    x_axis = np.concatenate([x_axis_pts, x_axis_clr], axis=1)
    y_axis = np.concatenate([y_axis_pts, y_axis_clr], axis=1)
    z_axis = np.concatenate([z_axis_pts, z_axis_clr], axis=1)

    pts = np.concatenate([x_axis, y_axis, z_axis], axis=0)

    return pts


def toDisplay(x, target_dim = None):
    while(target_dim is not None and x.dim() > target_dim):
        x = x[0]
    return x.detach().cpu().numpy()


def plot_multi_np(plist):
    """
    Args: plist, list of numpy arrays of shape, (1,num_points,3)
    """
    colors = [
        '#1f77b4',  # muted blue
        '#ff7f0e',  # safety orange
        '#2ca02c',  # cooked asparagus green
        '#d62728',  # brick red
        '#9467bd',  # muted purple
        '#e377c2',  # raspberry yogurt pink
        '#8c564b',  # chestnut brown
        '#7f7f7f',  # middle gray
        '#bcbd22',  # curry yellow-green
        '#17becf',  # blue-teal
    ] * ((len(plist) // 10) + 1)
    skip = 1
    go_data = []
    for i in range(len(plist)):
        p_dp = toDisplay(torch.from_numpy(plist[i]))
        plot = go.Scatter3d(x=p_dp[::skip,0], y=p_dp[::skip,1], z=p_dp[::skip,2], 
                     mode='markers', marker=dict(size=2, color=colors[i],
                     symbol='circle'))
        go_data.append(plot)
 
    layout = go.Layout(
        scene=dict(
            aspectmode='data',
        ),
        height=800,
        width=800,
    )

    fig = go.Figure(data=go_data, layout=layout)
    fig.show()
    return fig



CAM_PROJECTION = (1.0, 0.0, 0.0, 0.0,
                    0.0, 1.0, 0.0, 0.0,
                    0.0, 0.0, -1.0000200271606445, -1.0,
                    0.0, 0.0, -0.02000020071864128, 0.0)
CAM_VIEW = (0.9396926164627075, 0.14454397559165955, -0.3099755346775055, 0.0, 
            -0.342020183801651, 0.3971312642097473, -0.8516507148742676, 0.0, 
            7.450580596923828e-09, 0.9063077569007874, 0.4226182699203491, 0.0, 
            0.5810889005661011, -4.983892917633057, -22.852874755859375, 1.0)

CAM_WIDTH = 500
CAM_HEIGHT = 500

def camera_project(point,
                   projectionMatrix=CAM_PROJECTION,
                   viewMatrix=CAM_VIEW,
                   height=CAM_HEIGHT,
                   width=CAM_WIDTH):
    """
    Projects a world point in homogeneous coordinates to pixel coordinates
    Args
        point: np.array of shape (N, 3); indicates the desired point to project
    Output
        (x, y): np.array of shape (N, 2); pixel coordinates of the projected point
    """
    point = np.concatenate([point, np.ones_like(point[:, :1])], axis=-1) # N x 4

    # reshape to get homogeneus transform
    persp_m = np.array(projectionMatrix).reshape((4, 4)).T
    view_m = np.array(viewMatrix).reshape((4, 4)).T

    # Perspective proj matrix
    world_pix_tran = persp_m @ view_m @ point.T
    world_pix_tran = world_pix_tran / world_pix_tran[-1]  # divide by w
    world_pix_tran[:3] = (world_pix_tran[:3] + 1) / 2
    x, y = world_pix_tran[0] * width, (1 - world_pix_tran[1]) * height
    x, y = np.floor(x).astype(int), np.floor(y).astype(int)

    return np.stack([x, y], axis=1)

def plot_diffusion(img, results, projmat, viewmat, color_key):
    # https://stackoverflow.com/questions/34768717/matplotlib-unable-to-save-image-in-same-resolution-as-original-image
    diffusion_frames = []

    for res in results:
        res_cam = camera_project(res, projectionmatrix=projmat, viewMatrix=viewmat)

        dpi = rcParams['figure.dpi']
        img = np.array(img)
        height, width, _ = img.shape
        figsize = width / dpi, height / dpi

        # creating figure of exact image size
        fig = plt.figure(figsize=figsize)
        ax = fig.add_axes([0, 0, 1, 1])
        ax.axis('off')
        ax.imshow(img)

        # clipping points that are outside of camera frame
        filter = (res_cam[:, 0] >= 0) & (res_cam[:, 0] < height) & (res_cam[:, 1] >= 0) & (res_cam[:, 1] < width)
        res_cam = res_cam[filter]
        color_key_cam = color_key[filter]

        # plotting points
        ax.scatter(res_cam[:, 0], res_cam[:, 1], cmap="inferno", 
                   c=color_key_cam, s=5, marker='o')
        fig.canvas.draw()
        frame = Image.frombytes('RGB', fig.canvas.get_width_height(), fig.canvas.tostring_rgb())
        plt.close(fig)
        diffusion_frames.append(frame)
    return diffusion_frames<|MERGE_RESOLUTION|>--- conflicted
+++ resolved
@@ -11,7 +11,6 @@
 from PIL import Image
 
 
-<<<<<<< HEAD
 def interpolate_colors(hex1, hex2, n):
     """Linearly interpolate between two hex colors (inclusive)."""
     # strip '#' and convert to RGB ints
@@ -31,9 +30,6 @@
     gmm_viz,
     ref_predictions,
 ):
-=======
-def visualize_sampled_predictions(ground_truth, context, predictions, gmm_viz=None):
->>>>>>> cfe2c434
     """
     Helper function to visualize sampled point cloud predictions with custom colors
     plus simulated diffusion noise traces.
@@ -92,8 +88,6 @@
                 "size": 6, "color": anchor_color if "anchor" in name.lower() else action_color, 
                 "line": {"width": 0}, "symbol": "circle",
             }
-
-<<<<<<< HEAD
 
         # color = anchor_color if "anchor" in name.lower() else action_color
         traces.append(go.Scatter3d(
@@ -146,46 +140,6 @@
     # 5) Predictions color‐interpolation
     P = predictions.shape[0]
     pred_colors = interpolate_colors(pred_base1, pred_base2, P)
-=======
-    # Plot context.
-    color_counter = 0
-    for context_name, context_points in context.items():
-        # If context is "Anchor", color it differently.
-        if context_name == "Anchor" and gmm_viz is not None:
-            # Color anchor points based on predicted logits.
-            anchor_colors = gmm_viz["gmm_probs"][0].squeeze()
-            marker_dict = {
-                "size": 3, "color": anchor_colors, "colorscale": "Viridis", 
-                "line": {"width": 0}, "cmin": anchor_colors.min(), "cmax": anchor_colors.max(),
-            }
-        else:
-            marker_dict={"size": 3, "color": colors[color_counter], "line": {"width": 0}}
-        traces.append(
-            go.Scatter3d(
-                mode="markers",
-                x=context_points[:, 0],
-                y=context_points[:, 1],
-                z=context_points[:, 2],
-                # marker={"size": 3, "color": colors[color_counter], "line": {"width": 0}},
-                marker=marker_dict,
-                name=context_name,
-            )
-        )
-        color_counter += 1
-
-    # Plot predictions.
-    for i, prediction_points in enumerate(predictions):
-        traces.append(
-            go.Scatter3d(
-                mode="markers",
-                x=prediction_points[:, 0],
-                y=prediction_points[:, 1],
-                z=prediction_points[:, 2],
-                marker={"size": 3, "color": colors[i + color_counter], "line": {"width": 0}, "cmin": 0, "cmax": 1},
-                name=f"Prediction {i + 1}",
-            )
-        )
->>>>>>> cfe2c434
     
     # MEGA HACK BECAUSE OF CORL
     pred_colors[0] = "#f12121"
