--- conflicted
+++ resolved
@@ -47,7 +47,6 @@
 
     elif cfg.model.name == "tax3dv2":
         network_fn = TAX3Dv2Network
-<<<<<<< HEAD
         if cfg.model.frame_type == "fixed":
             module_fn = TAX3Dv2FixedFrameModule
         elif cfg.model.frame_type == "mu":
@@ -59,9 +58,6 @@
         network_fn = MuFrameDiffusionTransformerNetwork
         module_fn = MuFrameCrossDisplacementModule
         
-=======
-        module_fn = TAX3Dv2FixedFrameModule
->>>>>>> 355d475f
     else:
         raise ValueError(f"Invalid model name: {cfg.model.name}")
 
