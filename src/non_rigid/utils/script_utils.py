--- conflicted
+++ resolved
@@ -20,29 +20,18 @@
     DeformationReferenceDiffusionTransformerNetwork,
     DDRDModule,
 )
-<<<<<<< HEAD
 from non_rigid.models.tax3d_mu import (
     MuFrameDiffusionTransformerNetwork,
     MuFrameCrossDisplacementModule,
 )
-from non_rigid.models.tax3d_v2 import (
-    TAX3Dv2Network,
-    TAX3Dv2Module,
-)
-
-from non_rigid.datasets.proc_cloth_flow import ProcClothFlowDataModule
-from non_rigid.datasets.rigid import RigidDataModule
-=======
-
 # from non_rigid.models.tax3d_v2 import (
 #     TAX3Dv2Network,
 #     TAX3Dv2Module,
 # )
 
 from non_rigid.datasets.dedo import DedoDataModule
-from non_rigid.datasets.proc_cloth_flow import ProcClothFlowDataModule, ProcClothFlowFeatureDataModule
-from non_rigid.datasets.rigid import RigidDataModule, RigidFeatureDataModule, RigidDataNoisyGoalModule
->>>>>>> 903562ce
+from non_rigid.datasets.proc_cloth_flow import ProcClothFlowDataModule
+from non_rigid.datasets.rigid import RigidDataModule
 
 PROJECT_ROOT = str(pathlib.Path(__file__).parent.parent.parent.parent.resolve())
 
@@ -74,19 +63,10 @@
 
 def create_datamodule(cfg):
     # check that dataset and model types are compatible
-    # TODO: eventually, remove this entire code snippet
-    if "type" in cfg.dataset and cfg.model.type != cfg.dataset.type:
+    if cfg.model.type != cfg.dataset.type:
         raise ValueError(
             f"Model type: '{cfg.model.type}' and dataset type: '{cfg.dataset.type}' are incompatible."
         )
-    
-    # setting model-specific dataset params
-    cfg.dataset.noisy_goal = cfg.model.noisy_goal
-    cfg.dataset.center_type = cfg.model.center_type
-    cfg.dataset.action_context_center_type = cfg.model.action_context_center_type
-
-    # setting dataset-specific model params
-    cfg.model.pcd_scale = cfg.dataset.pcd_scale
 
     if cfg.dataset.material == "deform":
         datamodule_fn = ProcClothFlowDataModule
@@ -127,10 +107,19 @@
 
 def create_datamodule_legacy(cfg):
     # check that dataset and model types are compatible
-    if cfg.model.type != cfg.dataset.type:
+    # TODO: eventually, remove this entire code snippet
+    if "type" in cfg.dataset and cfg.model.type != cfg.dataset.type:
         raise ValueError(
             f"Model type: '{cfg.model.type}' and dataset type: '{cfg.dataset.type}' are incompatible."
         )
+    
+    # setting model-specific dataset params
+    cfg.dataset.noisy_goal = cfg.model.noisy_goal
+    cfg.dataset.center_type = cfg.model.center_type
+    cfg.dataset.action_context_center_type = cfg.model.action_context_center_type
+
+    # setting dataset-specific model params
+    cfg.model.pcd_scale = cfg.dataset.pcd_scale
 
     # TODO: Unify these flags !
     # Currently: 
