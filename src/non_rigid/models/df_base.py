from typing import Any, Dict

import numpy as np
import omegaconf
import plotly.express as px

import lightning as L
import torch
from torch import nn
import torch.nn.functional as F
from torch import optim
import torchvision as tv

import rpad.pyg.nets.dgcnn as dgcnn
import torch_geometric.data as tgd
import torch_geometric.transforms as tgt
from torch_geometric.nn import fps
import wandb

from non_rigid.models.dit.models import (
    DiT_PointCloud_Unc as DiT_pcu,
    DiT_PointCloud_Unc_Cross,
)
from non_rigid.models.dit.diffusion import create_diffusion
from non_rigid.metrics.error_metrics import get_pred_pcd_rigid_errors
from non_rigid.metrics.flow_metrics import flow_cos_sim, flow_rmse, pc_nn
from non_rigid.utils.logging_utils import viz_predicted_vs_gt

from diffusers import get_cosine_schedule_with_warmup


def DiT_pcu_S(**kwargs):
    return DiT_pcu(depth=12, hidden_size=384, num_heads=6, **kwargs)


def DiT_pcu_xS(**kwargs):
    return DiT_pcu(depth=5, hidden_size=128, num_heads=4, **kwargs)


def DiT_pcu_cross_xS(**kwargs):
    return DiT_PointCloud_Unc_Cross(depth=5, hidden_size=128, num_heads=4, **kwargs)


DiT_models = {
    "DiT_pcu_S": DiT_pcu_S,
    "DiT_pcu_xS": DiT_pcu_xS,
    "DiT_pcu_cross_xS": DiT_pcu_cross_xS,
}


class DiffusionFlowBase(nn.Module):
    # literally just unconditional DiT adapted for PC
    def __init__(self, in_channels=6, learn_sigma=False, model="DiT_pcu_S", model_cfg=None):
        super().__init__()
        # TODO: get in channels from params, and pass as kwargs
        # TODO: input needs to already be hidden size dim
        self.dit = DiT_models[model](in_channels=in_channels, learn_sigma=learn_sigma, model_cfg=model_cfg)

    def forward(self, x, t, **kwargs):
        # extract
        return self.dit(x, t, **kwargs)


class FlowPredictionTrainingModule(L.LightningModule):
    def __init__(self, network, training_cfg, model_cfg) -> None:
        super().__init__()
        self.network = network
        self.training_cfg = training_cfg
        self.model_cfg = model_cfg
        
        self.lr = training_cfg.lr
        self.weight_decay = training_cfg.weight_decay  # 1e-5
        # self.mode, self.traj_len so far not needed
        # self.epochs = training_cfg.epochs
        self.num_training_steps = training_cfg.num_training_steps
        self.lr_warmup_steps = training_cfg.lr_warmup_steps

        # TODO: organize these params by description
        self.batch_size = training_cfg.batch_size
        self.val_batch_size = training_cfg.val_batch_size
        self.sample_size = training_cfg.sample_size
        self.sample_size_anchor = training_cfg.sample_size_anchor
        self.diff_train_steps = model_cfg.diff_train_steps
        self.num_wta_trials = training_cfg.num_wta_trials
        self.diffusion = create_diffusion(
            timestep_respacing=None,
            diffusion_steps=self.diff_train_steps,
        )

    def forward(self, batch, t, mode="train"):
        if self.model_cfg.type == "flow":
            # get flow and pos
            pos = batch["pc"].permute(0, 2, 1)  # channel first
            flow = batch["flow"].permute(0, 2, 1)  # channel first

            # Setup additional data required by the model
            model_kwargs = dict(pos=pos)

        # If we are doing cross attention, we need to pass in additional data
        elif self.model_cfg.type == "flow_cross":
            pos = batch["pc"].permute(0, 2, 1)  # channel first
            pc_anchor = batch["pc_anchor"].permute(0, 2, 1)  # channel first
            flow = batch["flow"].permute(0, 2, 1)  # channel first
            
            model_kwargs = dict(
                y=pc_anchor,  # Pass original anchor point cloud
                x0=pos,  # Pass starting action point cloud
            )
        
        # run diffusion
        loss_dict = self.diffusion.training_losses(self.network, flow, t, model_kwargs)
        loss = loss_dict["loss"].mean()
        self.log_dict(
            {
                f"{mode} loss": loss,
            },
            add_dataloader_idx=False,
            prog_bar=mode == "train",
        )
        return None, loss

    # 'predict' should only be called for inference/evaluation
    @torch.no_grad()
    def predict(self, bs, model_kwargs, num_samples, unflatten=False, progress=True):
        """
        unflatten: if True, unflatten all outputs to shape (batch_size, num_samples, ...); otherwise, return
            with shape (batch_size * num_samples, ...)
        """
        # generating latents and running diffusion
        z = torch.randn(bs * num_samples, 3, self.sample_size, device=self.device)
        pred_flow, results = self.diffusion.p_sample_loop(
            self.network,
            z.shape,
            z,
            clip_denoised=False,
            model_kwargs=model_kwargs,
            progress=progress,
            device=self.device,
        )
        pred_flow = pred_flow.permute(0, 2, 1)
        if unflatten:
            pred_flow = pred_flow.reshape(bs, num_samples, self.sample_size, -1)
        
        for key in model_kwargs:
            if key in ["pos", "y", "x0"]:
                model_kwargs[key] = model_kwargs[key].permute(0, 2, 1)
                if unflatten:
                    model_kwargs[key] = model_kwargs[key].reshape(bs, num_samples, self.sample_size, -1)
        return model_kwargs, pred_flow, results

    def predict_wta(self, batch, mode):
        if self.model_cfg.type == "flow":
            pos = batch["pc"].to(self.device)
            gt_flow = batch["flow"].to(self.device)
            seg = batch["seg"].to(self.device)
            mask = True
            
            # reshaping and expanding for winner-take-all
            bs = pos.shape[0]
            gt_flow = (
                gt_flow.unsqueeze(1)
                .expand(-1, self.num_wta_trials, -1, -1)
                .reshape(bs * self.num_wta_trials, self.sample_size, -1)
            )
            seg = (
                seg.unsqueeze(1)
                .expand(-1, self.num_wta_trials, -1)
                .reshape(bs * self.num_wta_trials, -1)
            )
            pos = (
                pos.transpose(-1, -2)
                .unsqueeze(1)
                .expand(-1, self.num_wta_trials, -1, -1)
                .reshape(bs * self.num_wta_trials, -1, self.sample_size)
            )
            
            model_kwargs = dict(pos=pos)
        elif self.model_cfg.type == "flow_cross":
            pos = batch["pc"].to(self.device)
            pc_anchor = batch["pc_anchor"].to(self.device)
            gt_flow = batch["flow"].to(self.device)
            # seg = None # TODO Rigid dataset doesnt have this
            seg = batch["seg"].to(self.device)
            mask = True
            
            # reshaping and expanding for winner-take-all
            bs = pos.shape[0]
            gt_flow = (
                gt_flow.unsqueeze(1)
                .expand(-1, self.num_wta_trials, -1, -1)
                .reshape(bs * self.num_wta_trials, self.sample_size, -1)
            )
            pos = (
                pos.transpose(-1, -2)
                .unsqueeze(1)
                .expand(-1, self.num_wta_trials, -1, -1)
                .reshape(bs * self.num_wta_trials, -1, self.sample_size)
            )
            seg = (
                seg.unsqueeze(1)
                .expand(-1, self.num_wta_trials, -1)
                .reshape(bs * self.num_wta_trials, -1)
            )
            pc_anchor = (
                pc_anchor.transpose(-1, -2)
                .unsqueeze(1)
                .expand(-1, self.num_wta_trials, -1, -1)
                .reshape(bs * self.num_wta_trials, -1, self.sample_size_anchor)
            )
            
            model_kwargs = dict(
                y=pc_anchor,  # Pass original anchor point cloud
                x0=pos,  # Pass starting action point cloud
            )
        
        # generating diffusion predictions
        model_kwargs, pred_flow, results = self.predict(bs, model_kwargs, self.num_wta_trials, unflatten=False)
        # computing wta errors
        cos_sim = flow_cos_sim(pred_flow, gt_flow, mask=mask, seg=seg).reshape(
            bs, self.num_wta_trials
        )
        rmse = flow_rmse(pred_flow, gt_flow, mask=mask, seg=seg).reshape(
            bs, self.num_wta_trials
        )
        pred_flow = pred_flow.reshape(bs, self.num_wta_trials, -1, 3)
        winner = torch.argmin(rmse, dim=-1)
        # logging
        cos_sim_wta = cos_sim[torch.arange(bs), winner]
        rmse_wta = rmse[torch.arange(bs), winner]
        pred_flows_wta = pred_flow[torch.arange(bs), winner]
        return pred_flows_wta, cos_sim_wta, rmse_wta

    def configure_optimizers(self):
        optimizer = optim.AdamW(
            self.parameters(), lr=self.lr, weight_decay=self.weight_decay
        )
        lr_scheduler = get_cosine_schedule_with_warmup(
            optimizer=optimizer,
            num_warmup_steps=self.lr_warmup_steps,
            num_training_steps=self.num_training_steps,
        )
        return [optimizer], [lr_scheduler]

    def training_step(self, batch, batch_idx):
        self.train()  # what is this line doing?
        t = torch.randint(
            0, self.diff_train_steps, (self.batch_size,), device=self.device
        ).long()
        _, loss = self(batch, t, "train")
        return loss

    def validation_step(self, batch, batch_idx, dataloader_idx=0):
        self.eval()
        with torch.no_grad():
            pred_flows_wta, cos_sim_wta, rmse_wta = self.predict_wta(
                batch, mode="val"
            ) 
        self.log_dict(
            {
                f"val_wta_cos_sim_{dataloader_idx}": cos_sim_wta.mean(),
                f"val_wta_rmse_{dataloader_idx}": rmse_wta.mean(),
            },
            add_dataloader_idx=False,
            prog_bar=True,
        )
        
        # visualizing predicted vs ground truth
        if self.model_cfg.type == "flow":
            viz_idx = np.random.randint(0, batch["pc"].shape[0])

            pc_pos_viz = batch["pc"][viz_idx, :, :3]
            pc_action_viz = batch["pc_action"][viz_idx, :, :3]

            pred_flows_viz = pred_flows_wta[viz_idx, :, :3]
            pred_action_wta_viz = pc_pos_viz + pred_flows_viz

            pc_viz_min = pc_action_viz.min(dim=0).values
            pc_viz_max = pc_action_viz.max(dim=0).values
            pc_viz_extent = pc_viz_max - pc_viz_min
            pred_action_wta_viz = pred_action_wta_viz[
                (
                    pred_action_wta_viz[:, 0]
                    > pc_viz_min[0] - 0.5 * pc_viz_extent[0]
                )
                & (
                    pred_action_wta_viz[:, 0]
                    < pc_viz_max[0] + 0.5 * pc_viz_extent[0]
                )
                & (
                    pred_action_wta_viz[:, 1]
                    > pc_viz_min[1] - 0.5 * pc_viz_extent[1]
                )
                & (
                    pred_action_wta_viz[:, 1]
                    < pc_viz_max[1] + 0.5 * pc_viz_extent[1]
                )
                & (
                    pred_action_wta_viz[:, 2]
                    > pc_viz_min[2] - 0.5 * pc_viz_extent[2]
                )
                & (
                    pred_action_wta_viz[:, 2]
                    < pc_viz_max[2] + 0.5 * pc_viz_extent[2]
                )
            ]
            predicted_vs_gt_wta_tensors = [
                pc_action_viz,
                pred_action_wta_viz,
            ]
            predicted_vs_gt_wta_colors = ["green", "blue"]
            predicted_vs_gt_wta = get_color(
                tensor_list=predicted_vs_gt_wta_tensors,
                color_list=predicted_vs_gt_wta_colors,
            )
            wandb.log({f"val_wta/predicted_vs_gt_{dataloader_idx}": wandb.Object3D(predicted_vs_gt_wta)})

        if self.model_cfg.type == "flow_cross":
            # Choose random example to visualize
            viz_idx = np.random.randint(0, batch["pc"].shape[0])

            pc_pos_viz = batch["pc"][viz_idx, :, :3]
            pc_action_viz = batch["pc_action"][viz_idx, :, :3]
            pc_anchor_viz = batch["pc_anchor"][viz_idx, :, :3]
            pred_flows_viz = pred_flows_wta[viz_idx, :, :3]
            pred_action_wta_viz = pc_pos_viz + pred_flows_viz
            
            # Get predicted vs. ground truth visualization            
            predicted_vs_gt_wta = viz_predicted_vs_gt(
                pc_pos_viz=pc_pos_viz,
                pc_action_viz=pc_action_viz,
                pc_anchor_viz=pc_anchor_viz,
                pred_action_viz=pred_action_wta_viz,
            )
<<<<<<< HEAD
            wandb.log({"val_wta/predicted_vs_gt": predicted_vs_gt_wta})
=======
            wandb.log({f"val_wta/predicted_vs_gt_{dataloader_idx}": wandb.Object3D(predicted_vs_gt_wta)})
>>>>>>> c67b8c71
            
        return {
            "loss": rmse_wta,
            "cos_sim": cos_sim_wta,
        }

    def test_step(self, batch, batch_idx, dataloader_idx=0):
        # no test for now
        pass
    
    @torch.no_grad()
    def predict_step(self, batch: Any, batch_idx: int, dataloader_idx: int = 0) -> Any:
        pred_actions_wta, cos_sim_wta, rmse_wta = self.predict_wta(
            batch, mode="val"
        )
        return {
            "cos_sim": cos_sim_wta,
            "rmse": rmse_wta,
        }


# TODO: inference module
class FlowPredictionInferenceModule(L.LightningModule):
    def __init__(self, network, inference_cfg, model_cfg) -> None:
        super().__init__()
        self.network = network
        self.batch_size = inference_cfg.batch_size
        self.val_batch_size = inference_cfg.val_batch_size
        self.num_wta_trials = inference_cfg.num_wta_trials
        self.sample_size = inference_cfg.sample_size

        self.diff_steps = model_cfg.diff_train_steps
        self.diffusion = create_diffusion(
            timestep_respacing=None,
            diffusion_steps=self.diff_steps,
        )

    def forward(self, data):
        raise NotImplementedError(
            "Inference module should not use forward method - use 'predict' instead."
        )

    @torch.no_grad()
    def predict(self, pos, num_samples, unflatten=False, return_results=False):
        """
        unflatten: if True, unflatten all outputs to shape (batch_size, num_samples, ...); otherwise, return
            with shape (batch_size * num_samples, ...)
        """
        bs = pos.shape[0]
        # reshaping and expanding
        pos = (
            pos.transpose(-1, -2)
            .unsqueeze(1)
            .expand(-1, num_samples, -1, -1)
            .reshape(bs * num_samples, -1, self.sample_size)
        )
        model_kwargs = dict(pos=pos)
        # generating latents and running diffusion
        z = torch.randn(bs * num_samples, 3, self.sample_size, device=self.device)
        pred_flow, results = self.diffusion.p_sample_loop(
            self.network,
            z.shape,
            z,
            clip_denoised=False,
            model_kwargs=model_kwargs,
            progress=True,
            device=self.device,
        )
        pred_flow = pred_flow.permute(0, 2, 1)
        pos = pos.permute(0, 2, 1)
        if return_results:
            results = [r.permute(0, 2, 1) for r in results]
        if unflatten:
            pos = pos.reshape(bs, num_samples, self.sample_size, -1)
            pred_flow = pred_flow.reshape(bs, num_samples, self.sample_size, -1)
            if return_results:
                results = [r.reshape(bs, num_samples, self.sample_size, -1) for r in results]
        if return_results:
            return pos, pred_flow, results
        else:
            return pos, pred_flow

    def predict_wta(self, batch, mode):
        pos = batch["pc"]
        gt_flow = batch["flow"]
        seg = batch["seg"]
        # reshaping and expanding for winner-take-all
        bs = pos.shape[0]
        gt_flow = (
            gt_flow.unsqueeze(1)
            .expand(-1, self.num_wta_trials, -1, -1)
            .reshape(bs * self.num_wta_trials, self.sample_size, -1)
        )
        seg = (
            seg.unsqueeze(1)
            .expand(-1, self.num_wta_trials, -1)
            .reshape(bs * self.num_wta_trials, -1)
        )
        # generating diffusion predictions
        pos, pred_flow = self.predict(pos, self.num_wta_trials, unflatten=False)
        # computing wta errors
        cos_sim = flow_cos_sim(pred_flow, gt_flow, mask=True, seg=seg).reshape(
            bs, self.num_wta_trials
        )
        rmse = flow_rmse(pred_flow, gt_flow, mask=False, seg=None).reshape(
            bs, self.num_wta_trials
        )
        pred_flow = pred_flow.reshape(bs, self.num_wta_trials, -1, 3)
        winner = torch.argmin(rmse, dim=-1)
        # logging
        cos_sim_wta = cos_sim[torch.arange(bs), winner]
        rmse_wta = rmse[torch.arange(bs), winner]
        pred_flows_wta = pred_flow[torch.arange(bs), winner]
        # self.log_dict(
        #     {
        #         f"{mode}_wta/cos_sim": cos_sim_wta.mean(),
        #         f"{mode}_wta/rmse": rmse_wta.mean(),
        #     },
        #     add_dataloader_idx=False,
        #     prog_bar = True,
        # )
        return pred_flows_wta, cos_sim_wta, rmse_wta

    # don't need to use this yet
    @torch.no_grad()
    def predict_step(self, batch: Any, batch_idx: int, dataloader_idx: int = 0) -> Any:
        pred_flows_wtas, cos_sim_wtas, rmse_wtas = self.predict_wta(
            batch, mode="predict"
        )
        return {
            "cos_sim": cos_sim_wtas,
            "rmse": rmse_wtas,
        }


class PointPredictionTrainingModule(L.LightningModule):
    def __init__(
        self,
        network: DiffusionFlowBase,
        training_cfg: omegaconf.DictConfig,
        model_cfg: omegaconf.DictConfig,
    ) -> None:
        super().__init__()
        self.network = network
        self.training_cfg = training_cfg
        self.model_cfg = model_cfg

        self.lr = training_cfg.lr
        self.weight_decay = training_cfg.weight_decay  # 1e-5
        # self.mode, self.traj_len so far not needed
        # self.epochs = training_cfg.epochs
        self.num_training_steps = training_cfg.num_training_steps
        self.lr_warmup_steps = training_cfg.lr_warmup_steps

        # TODO: organize these params by description
        self.batch_size = training_cfg.batch_size
        self.val_batch_size = training_cfg.val_batch_size
        self.sample_size = training_cfg.training_sample_size
        self.diff_train_steps = model_cfg.diff_train_steps
        self.num_wta_trials = training_cfg.num_wta_trials

        self.noise_schedule = model_cfg.diff_noise_schedule
        self.noise_scale = model_cfg.diff_noise_scale

        self.diffusion = create_diffusion(
            noise_schedule=self.noise_schedule,
            timestep_respacing=None,
            diffusion_steps=self.diff_train_steps,
        )

    def forward(self, batch, t, mode="train"):
        # Extract point clouds from batch

        pos = batch["pc"].permute(0, 2, 1)  # B, C, N
        pc_action = batch["pc_action"].permute(0, 2, 1)  # B, C, N
        pc_anchor = batch["pc_anchor"].permute(0, 2, 1)  # B, C, N

        # Setup additional data required by the model
        model_kwargs = dict(
            y=pc_anchor, x0=pc_action  # Pass original anchor point cloud
        )

        # Run diffusion
        noise = torch.randn_like(pos) * self.noise_scale
        loss_dict = self.diffusion.training_losses(
            self.network, pos, t, model_kwargs, noise
        )
        loss = loss_dict["loss"].mean()
        return None, loss

    @torch.no_grad()
    def predict(
        self,
        bs: int,
        model_kwargs: Dict[str, torch.Tensor],
        num_samples: int,
        unflatten: bool = False,
    ):
        """
        unflatten: if True, unflatten all outputs to shape (batch_size, num_samples, ...); otherwise, return
            with shape (batch_size * num_samples, ...)
        """
        # generating latents and running diffusion
        z = (
            torch.randn(bs * num_samples, 3, self.sample_size, device=self.device)
            * self.noise_scale
        )
        pred_action, results = self.diffusion.p_sample_loop(
            self.network,
            z.shape,
            z,
            clip_denoised=False,
            model_kwargs=model_kwargs,
            progress=True,
            device=self.device,
        )
        pred_action = pred_action.permute(0, 2, 1)
        if unflatten:
            pred_action = pred_action.reshape(bs, num_samples, self.sample_size, -1)

        for key in model_kwargs:
            if key in ["x0", "y"]:
                model_kwargs[key] = model_kwargs[key].permute(0, 2, 1)
                if unflatten:
                    model_kwargs[key] = model_kwargs[key].reshape(
                        bs, num_samples, self.sample_size, -1
                    )

        return model_kwargs, pred_action, results

    def predict_wta(self, batch: Dict[str, torch.Tensor], mode: str):
        pos = batch["pc"].to(self.device)
        pc_action = batch["pc_action"].to(self.device)
        pc_anchor = batch["pc_anchor"].to(self.device)

        # reshaping and expanding for winner-take-all
        bs = pc_action.shape[0]
        gt_action = (
            pos.unsqueeze(1)
            .expand(-1, self.num_wta_trials, -1, -1)
            .reshape(bs * self.num_wta_trials, self.sample_size, -1)
        )
        pc_action = (
            pc_action.transpose(-1, -2)
            .unsqueeze(1)
            .expand(-1, self.num_wta_trials, -1, -1)
            .reshape(bs * self.num_wta_trials, -1, self.sample_size)
        )
        pc_anchor = (
            pc_anchor.transpose(-1, -2)
            .unsqueeze(1)
            .expand(-1, self.num_wta_trials, -1, -1)
            .reshape(bs * self.num_wta_trials, -1, self.sample_size)
        )

        model_kwargs = dict(
            y=pc_anchor,
            x0=pc_action,
        )

        # generating diffusion predictions
        model_kwargs, pred_action, results = self.predict(
            bs, model_kwargs, self.num_wta_trials, unflatten=False
        )

        # computing wta errors
        cos_sim = flow_cos_sim(pred_action, gt_action, mask=False, seg=None).reshape(
            bs, self.num_wta_trials
        )
        rmse = flow_rmse(pred_action, gt_action, mask=False, seg=None).reshape(
            bs, self.num_wta_trials
        )
        pred_action = pred_action.reshape(bs, self.num_wta_trials, -1, 3)
        winner = torch.argmin(rmse, dim=-1)
        # logging
        cos_sim_wta = cos_sim[torch.arange(bs), winner]
        rmse_wta = rmse[torch.arange(bs), winner]
        pred_actions_wta = pred_action[torch.arange(bs), winner]
        return pred_actions_wta, pred_action, cos_sim_wta, rmse_wta

    def configure_optimizers(self):
        optimizer = optim.AdamW(
            self.parameters(), lr=self.lr, weight_decay=self.weight_decay
        )
        lr_scheduler = get_cosine_schedule_with_warmup(
            optimizer=optimizer,
            num_warmup_steps=self.lr_warmup_steps,
            num_training_steps=self.num_training_steps,
        )
        return [optimizer], [lr_scheduler]

    def training_step(self, batch, batch_idx):
        self.train()  # what is this line doing?
        t = torch.randint(
            0, self.diff_train_steps, (self.batch_size,), device=self.device
        ).long()
        _, loss = self(batch, t, "train")

        #########################################################
        # Logging
        #########################################################
        self.log_dict(
            {
                f"train/loss": loss,
            },
            add_dataloader_idx=False,
            prog_bar=True,
        )

        # Determine if additional logging should be done
        do_additional_logging = (
            self.global_step % self.training_cfg.additional_train_logging_period == 0
        )

        # Additional logging
        if do_additional_logging:
            pred_actions_wta, pred_actions, cos_sim_wta, rmse_wta = self.predict_wta(
                batch, mode="val"
            )

            self.log_dict(
                {
                    f"train_wta/cos_sim": cos_sim_wta.mean(),
                    f"train_wta/rmse": rmse_wta.mean(),
                },
                add_dataloader_idx=False,
                prog_bar=True,
            )

            # Get prediction error
            start_xyz = batch["pc_action"]
            pred_xyz = pred_actions[:, 0, ...]  # Take first sample of every batch
            T_action2goal = batch["T_action2goal"]
            T_action2distractor_list = (
                batch["T_action2distractor_list"]
                if "T_action2distractor_list" in batch
                else None
            )
            errors = get_pred_pcd_rigid_errors(
                start_xyz=start_xyz,
                pred_xyz=pred_xyz,
                T_gt=T_action2goal,
                T_action2distractor_list=T_action2distractor_list,
                error_type=self.training_cfg.prediction_error_type,
            )
            self.log_dict(
                {
                    "train/error_t_mean": errors["error_t_mean"],
                    "train/error_R_mean": errors["error_R_mean"],
                },
                add_dataloader_idx=False,
                prog_bar=True,
            )

        #########################################################
        # Visualization
        #########################################################
        # Additional visualization
        if do_additional_logging:
            viz_idx = np.random.randint(0, batch["pc"].shape[0])

            pc_pos_viz = batch["pc"][viz_idx, :, :3]
            pc_action_viz = batch["pc_action"][viz_idx, :, :3]
            pc_anchor_viz = batch["pc_anchor"][viz_idx, :, :3]
            pred_action_wta_viz = pred_actions_wta[viz_idx, :, :3]

            # Get predicted vs. ground truth visualization
            predicted_vs_gt_wta_viz = viz_predicted_vs_gt(
                pc_pos_viz=pc_pos_viz,
                pc_action_viz=pc_action_viz,
                pc_anchor_viz=pc_anchor_viz,
                pred_action_viz=pred_action_wta_viz,
            )
            wandb.log({"train_wta/predicted_vs_gt": predicted_vs_gt_wta_viz})

            pred_action_viz = pred_actions[viz_idx, 0, :, :3]
            predicted_vs_gt_viz = viz_predicted_vs_gt(
                pc_pos_viz=pc_pos_viz,
                pc_action_viz=pc_action_viz,
                pc_anchor_viz=pc_anchor_viz,
                pred_action_viz=pred_action_viz,
            )
            wandb.log({"train/predicted_vs_gt": predicted_vs_gt_viz})

        return loss

    def validation_step(self, batch, batch_idx, dataloader_idx=0):
        self.eval()
        with torch.no_grad():
            pred_actions_wta, pred_actions, cos_sim_wta, rmse_wta = self.predict_wta(
                batch, mode="val"
            )

        #########################################################
        # Logging
        #########################################################
        self.log_dict(
            {
                f"val_wta/cos_sim": cos_sim_wta.mean(),
                f"val_wta/rmse": rmse_wta.mean(),
            },
            add_dataloader_idx=False,
            prog_bar=True,
        )

        # Get prediction error
        start_xyz = batch["pc_action"]
        pred_xyz = pred_actions[:, 0, ...]  # Take first sample of every batch
        T_action2goal = batch["T_action2goal"]
        T_action2distractor_list = (
            batch["T_action2distractor_list"]
            if "T_action2distractor_list" in batch
            else None
        )
        errors = get_pred_pcd_rigid_errors(
            start_xyz=start_xyz,
            pred_xyz=pred_xyz,
            T_gt=T_action2goal,
            T_action2distractor_list=T_action2distractor_list,
            error_type=self.training_cfg.prediction_error_type,
        )
        self.log_dict(
            {
                "val/error_t_mean": errors["error_t_mean"],
                "val/error_R_mean": errors["error_R_mean"],
            },
            add_dataloader_idx=False,
            prog_bar=True,
        )

        #########################################################
        # Visualization
        #########################################################

        # Choose random example to visualize
        viz_idx = np.random.randint(0, batch["pc"].shape[0])

        pc_pos_viz = batch["pc"][viz_idx, :, :3]
        pc_action_viz = batch["pc_action"][viz_idx, :, :3]
        pc_anchor_viz = batch["pc_anchor"][viz_idx, :, :3]
        pred_action_wta_viz = pred_actions_wta[viz_idx, :, :3]

        # Get predicted vs. ground truth visualization
        predicted_vs_gt_wta_viz = viz_predicted_vs_gt(
            pc_pos_viz=pc_pos_viz,
            pc_action_viz=pc_action_viz,
            pc_anchor_viz=pc_anchor_viz,
            pred_action_viz=pred_action_wta_viz,
        )
        wandb.log({"val_wta/predicted_vs_gt": predicted_vs_gt_wta_viz})

        pred_action_viz = pred_actions[viz_idx, 0, :, :3]
        predicted_vs_gt_viz = viz_predicted_vs_gt(
            pc_pos_viz=pc_pos_viz,
            pc_action_viz=pc_action_viz,
            pc_anchor_viz=pc_anchor_viz,
            pred_action_viz=pred_action_viz,
        )
        wandb.log({"val/predicted_vs_gt": predicted_vs_gt_viz})

        return {
            "loss": rmse_wta,
            "cos_sim": cos_sim_wta,
        }

    @torch.no_grad()
    def predict_step(self, batch: Any, batch_idx: int, dataloader_idx: int = 0) -> Any:
        pred_actions_wta, pred_actions, cos_sim_wta, rmse_wta = self.predict_wta(
            batch, mode="val"
        )
        return {
            "cos_sim": cos_sim_wta,
            "rmse": rmse_wta,
        }

    def test_step(self, batch, batch_idx, dataloader_idx=0):
        # no test for now
        pass


if __name__ == "__main__":
    # test
    model = DiffusionFlowBase()
    print(model)

    input = torch.randn(2, 1867, 6)
    ts = torch.tensor([2, 3])
    output = model(input, ts)
    print("Output: ", output.shape)<|MERGE_RESOLUTION|>--- conflicted
+++ resolved
@@ -331,11 +331,7 @@
                 pc_anchor_viz=pc_anchor_viz,
                 pred_action_viz=pred_action_wta_viz,
             )
-<<<<<<< HEAD
-            wandb.log({"val_wta/predicted_vs_gt": predicted_vs_gt_wta})
-=======
             wandb.log({f"val_wta/predicted_vs_gt_{dataloader_idx}": wandb.Object3D(predicted_vs_gt_wta)})
->>>>>>> c67b8c71
             
         return {
             "loss": rmse_wta,
