--- conflicted
+++ resolved
@@ -19,19 +19,11 @@
 
 from non_rigid.nets.dgcnn import DGCNN
 from non_rigid.nets.pn2 import PN2Dense, PN2DenseParams
-<<<<<<< HEAD
 from non_rigid.models.dit.relative_encoding import RotaryPositionEncoding3D, MultiheadRelativeAttentionWrapper
-=======
-import non_rigid.models.pointnet2.pn2_pyg as pn2_pyg
-import non_rigid.models.pointnet2.pn2 as pn2
->>>>>>> 903562ce
 
 #import rpad.pyg.nets.pointnet2 as pnp_original
 import torch_geometric.data as tgd
 from torch_geometric.data import Data
-import torch_geometric.data as tgd
-from functools import partial
-
 from functools import partial
 
 torch.set_printoptions(precision=8, sci_mode=True)
@@ -114,65 +106,7 @@
         return embeddings
 
 #################################################################################
-<<<<<<< HEAD
-#                                   Encoders                                    #
-#################################################################################
-
-def pointwise_mlp(in_channels, out_channels):
-    """
-    Helper function to create pointwise MLP.
-    """
-    return nn.Conv1d(
-        in_channels,
-        out_channels,
-        kernel_size=1,
-        stride=1,
-        padding=0,
-        bias=True,
-    )
-
-def pointnet_encoder(model_cfg, out_channels, in_channels=0):
-    pn_params = PN2DenseParams()
-    if model_cfg.scale_inputs != "none":
-        pn_params.sa1.r, pn_params.sa2.r = 0.2, 0.4
-    else:
-        pn_params.sa1.r, pn_params.sa2.r = 2.4, 4.8
-    
-    class PN2DenseWrapper(nn.Module):
-        def __init__(self, in_channels, out_channels, p):
-            super().__init__()
-            self.pn2dense = PN2Dense(in_channels=in_channels, out_channels=out_channels, p=p)
-        
-        def forward(self, x):
-            batch_size, num_channels = x.shape[0], x.shape[1]
-            batch_indices = torch.arange(
-                batch_size, device=x.device
-            ).repeat_interleave(x.shape[2])
-
-            if num_channels == 3:
-                input_batch = tgd.Batch(
-                    pos=x.permute(0, 2, 1).reshape(-1, 3), batch=batch_indices
-                )
-            elif num_channels == 6:
-                input_batch = tgd.Batch(
-                    pos=x[:, :3, :].permute(0, 2, 1).reshape(-1, 3),
-                    x=x[:, 3:, :].permute(0, 2, 1).reshape(-1, 3),
-                    batch=batch_indices,
-                )
-            else:
-                raise ValueError(f"Invalid number of input channels: {num_channels}")
-            
-            output = self.pn2dense(input_batch)
-            output = output.reshape(batch_size, -1, output.shape[-1]).permute(0, 2, 1)
-            return output
-    
-    return PN2DenseWrapper(in_channels=in_channels, out_channels=out_channels, p=pn_params)
-
-#################################################################################
-#                                 Custom Attention Layers                       #
-=======
 #                             Custom Attention Layers                           #
->>>>>>> 903562ce
 #################################################################################
 
 class CrossAttention(nn.Module):
@@ -934,19 +868,13 @@
             y (torch.Tensor): (B, D, N) tensor of un-noised scene (e.g. anchor) features
             x0 (torch.Tensor): (B, D, N) tensor of un-noised x (e.g. action) features
         """
-<<<<<<< HEAD
-        # rotary position embedding, if enabled
-        if self.model_cfg.rotary:
-            x_pos = self.rotary_pos_enc(x.permute(0, 2, 1))
-            y_pos = self.rotary_pos_enc(y.permute(0, 2, 1))
-=======
         if self.model_cfg.type == "flow":
             x_flow = x
             x_recon = x + x0
         else:
             x_flow = x - x0
             x_recon = x
-        
+
         # Encode base features - action-frame, and prediction frame.
         action_size = x0.shape[-1]
         action_enc = self.action_encoder(x0)
@@ -968,7 +896,6 @@
         # Compress action features to hidden size through action mixer.
         x_enc = torch.cat(action_features, dim=1)
         x_enc = self.action_mixer(x_enc).permute(0, 2, 1)
->>>>>>> 903562ce
 
         # Timestep embedding.
         t_emb = self.t_embedder(t)
@@ -1125,18 +1052,10 @@
             y (torch.Tensor): (B, D, N) tensor of un-noised scene (e.g. anchor) features
             x0 (Optional[torch.Tensor]): (B, D, N) tensor of un-noised x (e.g. action) features
         """
-        # noise-centering, if enabled
-        if self.model_cfg.type == "point":
-            delta_center = torch.mean(x, dim=2, keepdim=True)
-            x = x - delta_center
-            y = y - delta_center
-            x0 = x0 - delta_center
-        elif self.model_cfg.type == "flow":
-            reconstruction = x + x0
-            delta_center = torch.mean(reconstruction, dim=2, keepdim=True)
-            x = x - delta_center
-            y = y - delta_center
-            x0 = x0 - delta_center
+        # rotary position embedding, if enabled
+        if self.model_cfg.rotary:
+            x_pos = self.rotary_pos_enc(x.permute(0, 2, 1))
+            y_pos = self.rotary_pos_enc(y.permute(0, 2, 1))
 
         # encode x, y, x0 features
         x_emb = self.x_embedder(x)
@@ -1358,6 +1277,11 @@
         #    x0 = x0 - delta_center
         
 
+        # rotary position embedding, if enabled
+        if self.model_cfg.rotary:
+            x_pos = self.rotary_pos_enc(x.permute(0, 2, 1))
+            y_pos = self.rotary_pos_enc(y.permute(0, 2, 1))
+
         # encode x, y, x0 features
         
         x = xr_t + xs_t
@@ -1388,9 +1312,15 @@
 
         # forward pass through DiT blocks
         for block in self.blocks_r:
-            xr = block(xr, y_emb, t_emb)
+            if self.model_cfg.rotary:
+                xr = block(xr, y_emb, t_emb, x_pos, y_pos)
+            else:
+                xr = block(xr, y_emb, t_emb)
         for block in self.blocks_s:
-            xs = block(xs, y_emb, t_emb)
+            if self.model_cfg.rotary:
+                xs = block(xs, y_emb, t_emb, x_pos, y_pos)
+            else:
+                xs = block(xs, y_emb, t_emb)
         # (8,512, 128)
 
         # final layer
@@ -1427,6 +1357,12 @@
         self.num_heads = num_heads
         self.model_cfg = model_cfg
 
+        # Rotary embeddings for relative positional encoding
+        if self.model_cfg.rotary:
+            self.rotary_pos_enc = RotaryPositionEncoding3D(hidden_size)
+        else:
+            self.rotary_pos_enc = None
+
         x_encoder_hidden_dims = hidden_size
         if self.model_cfg.x_encoder is not None and self.model_cfg.x0_encoder is not None:
             # We are concatenating x and x0 features so we halve the hidden size
@@ -1495,9 +1431,10 @@
         self.t_embedder = TimestepEmbedder(hidden_size)
 
         # DiT blocks
+        block_fn = DiTRelativeCrossBlock if self.model_cfg.rotary else DiTCrossBlock
         self.blocks = nn.ModuleList(
             [
-                DiTCrossBlock(hidden_size, num_heads, mlp_ratio=mlp_ratio)
+                block_fn(hidden_size, num_heads, mlp_ratio=mlp_ratio)
                 for _ in range(depth)
             ]
         )
@@ -1566,7 +1503,6 @@
             y (torch.Tensor): (B, D, N) tensor of un-noised scene (e.g. anchor) features
             x0 (Optional[torch.Tensor]): (B, D, N) tensor of un-noised x (e.g. action) features
         """
-<<<<<<< HEAD
         # noise-centering, if enabled
         
         #if self.model_cfg.type == "point":
@@ -1582,8 +1518,6 @@
         #    x0 = x0 - delta_center
         
 
-=======
->>>>>>> 903562ce
         # encode x, y, x0 features
         x = xr_t + xs_t        
         x_emb = self.x_embedder(x)
@@ -1610,13 +1544,10 @@
         # forward pass through DiT blocks
         for block in self.blocks:
             x = block(x, y_emb, t_emb)
-<<<<<<< HEAD
         # (8,512, 128)
         
         xr_token = x[:, -1:, :]
         xs_token = x[:, :-1, :]
-=======
->>>>>>> 903562ce
 
         # final layer
         xs = self.final_layer_s(xs_token, t_emb) # (8,512, 6)
@@ -1868,15 +1799,9 @@
 
         # forward pass through DiT blocks
         for block in self.blocks_r:
-            if self.model_cfg.rotary:
-                xr = block(xr, y_emb, t_emb, x_pos, y_pos)
-            else:
-                xr = block(xr, y_emb, t_emb)
+            xr = block(xr, y_emb, t_emb)
         for block in self.blocks_s:
-            if self.model_cfg.rotary:
-                xs = block(xs, y_emb, t_emb, x_pos, y_pos)
-            else:
-                xs = block(xs, y_emb, t_emb)
+            xs = block(xs, y_emb, t_emb)
         # (8,512, 128)
 
         # final layer
@@ -1911,12 +1836,6 @@
         self.num_heads = num_heads
         self.model_cfg = model_cfg
 
-        # Rotary embeddings for relative positional encoding
-        if self.model_cfg.rotary:
-            self.rotary_pos_enc = RotaryPositionEncoding3D(hidden_size)
-        else:
-            self.rotary_pos_enc = None
-
         x_encoder_hidden_dims = hidden_size
         if self.model_cfg.x_encoder is not None and self.model_cfg.x0_encoder is not None:
             # We are concatenating x and x0 features so we halve the hidden size
@@ -1977,10 +1896,9 @@
         self.t_embedder = TimestepEmbedder(hidden_size)
 
         # DiT blocks
-        block_fn = DiTRelativeCrossBlock if self.model_cfg.rotary else DiTCrossBlock
         self.blocks = nn.ModuleList(
             [
-                block_fn(hidden_size, num_heads, mlp_ratio=mlp_ratio)
+                DiTCrossBlock(hidden_size, num_heads, mlp_ratio=mlp_ratio)
                 for _ in range(depth)
             ]
         )
