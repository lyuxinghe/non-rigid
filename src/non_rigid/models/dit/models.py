# Copyright (c) Meta Platforms, Inc. and affiliates.
# All rights reserved.

# This source code is licensed under the license found in the
# LICENSE file in the root directory of this source tree.
# --------------------------------------------------------
# References:
# GLIDE: https://github.com/openai/glide-text2im
# MAE: https://github.com/facebookresearch/mae/blob/main/models_mae.py
# --------------------------------------------------------

import omegaconf
import torch
import torch.nn as nn
import numpy as np
import math
from timm.models.vision_transformer import PatchEmbed, Attention, Mlp
from typing import Optional

from non_rigid.nets.dgcnn import DGCNN
from non_rigid.nets.pn2 import PN2Dense, PN2DenseParams
from non_rigid.models.encoders import DisjointFeatureEncoder, JointFeatureEncoder

#import rpad.pyg.nets.pointnet2 as pnp_original
import torch_geometric.data as tgd
from torch_geometric.data import Data
from functools import partial

torch.set_printoptions(precision=8, sci_mode=True)

def modulate(x, shift, scale):
    return x * (1 + scale.unsqueeze(1)) + shift.unsqueeze(1)


#################################################################################
#               Embedding Layers for Timesteps and Class Labels                 #
#################################################################################

class TimestepEmbedder(nn.Module):
    """
    Embeds scalar timesteps into vector representations.
    """
    def __init__(self, hidden_size, frequency_embedding_size=256):
        super().__init__()
        self.mlp = nn.Sequential(
            nn.Linear(frequency_embedding_size, hidden_size, bias=True),
            nn.SiLU(),
            nn.Linear(hidden_size, hidden_size, bias=True),
        )
        self.frequency_embedding_size = frequency_embedding_size

    @staticmethod
    def timestep_embedding(t, dim, max_period=10000):
        """
        Create sinusoidal timestep embeddings.
        :param t: a 1-D Tensor of N indices, one per batch element.
                          These may be fractional.
        :param dim: the dimension of the output.
        :param max_period: controls the minimum frequency of the embeddings.
        :return: an (N, D) Tensor of positional embeddings.
        """
        # https://github.com/openai/glide-text2im/blob/main/glide_text2im/nn.py
        half = dim // 2
        freqs = torch.exp(
            -math.log(max_period) * torch.arange(start=0, end=half, dtype=torch.float32) / half
        ).to(device=t.device)
        args = t[:, None].float() * freqs[None]
        embedding = torch.cat([torch.cos(args), torch.sin(args)], dim=-1)
        if dim % 2:
            embedding = torch.cat([embedding, torch.zeros_like(embedding[:, :1])], dim=-1)
        return embedding

    def forward(self, t):
        t_freq = self.timestep_embedding(t, self.frequency_embedding_size)
        t_emb = self.mlp(t_freq)
        return t_emb


class LabelEmbedder(nn.Module):
    """
    Embeds class labels into vector representations. Also handles label dropout for classifier-free guidance.
    """
    def __init__(self, num_classes, hidden_size, dropout_prob):
        super().__init__()
        use_cfg_embedding = dropout_prob > 0
        self.embedding_table = nn.Embedding(num_classes + use_cfg_embedding, hidden_size)
        self.num_classes = num_classes
        self.dropout_prob = dropout_prob

    def token_drop(self, labels, force_drop_ids=None):
        """
        Drops labels to enable classifier-free guidance.
        """
        if force_drop_ids is None:
            drop_ids = torch.rand(labels.shape[0], device=labels.device) < self.dropout_prob
        else:
            drop_ids = force_drop_ids == 1
        labels = torch.where(drop_ids, self.num_classes, labels)
        return labels

    def forward(self, labels, train, force_drop_ids=None):
        use_dropout = self.dropout_prob > 0
        if (train and use_dropout) or (force_drop_ids is not None):
            labels = self.token_drop(labels, force_drop_ids)
        embeddings = self.embedding_table(labels)
        return embeddings

#################################################################################
#                             Custom Attention Layers                           #
#################################################################################

class CrossAttention(nn.Module):
    """
    Cross attention layer adapted from
    https://github.com/pprp/timm/blob/e9aac412de82310e6905992e802b1ee4dc52b5d1/timm/models/crossvit.py#L132
    """

    def __init__(
        self,
        dim_x: int,
        dim_y: int,
        num_heads: int = 4,
        qkv_bias: bool = False,
        attn_drop: float = 0.0,
        proj_drop: float = 0.0,
    ):
        super().__init__()
        self.num_heads = num_heads
        assert dim_x % num_heads == 0, "dim x must be divisible by num_heads"
        head_dim = dim_x // num_heads
        self.scale = head_dim**-0.5

        self.wq = nn.Linear(dim_x, dim_x, bias=qkv_bias)
        self.wk = nn.Linear(dim_y, dim_x, bias=qkv_bias)
        self.wv = nn.Linear(dim_y, dim_x, bias=qkv_bias)
        self.proj = nn.Linear(dim_x, dim_x)
        self.attn_drop = nn.Dropout(attn_drop)
        self.proj_drop = nn.Dropout(proj_drop)

    def forward(self, x, y):
        B, N, Cx = x.shape
        # _, _, Cy = y.shape
        _, Ny, Cy = y.shape
        q = (
            self.wq(x)
            .reshape(B, N, self.num_heads, Cx // self.num_heads)
            .transpose(1, 2)
        )
        k = (
            self.wk(y)
            .reshape(B, Ny, self.num_heads, Cx // self.num_heads)
            .transpose(1, 2)
        )
        v = (
            self.wv(y)
            .reshape(B, Ny, self.num_heads, Cx // self.num_heads)
            .transpose(1, 2)
        )

        attn = (q @ k.transpose(-2, -1)) * self.scale
        attn = attn.softmax(dim=-1)
        attn = self.attn_drop(attn)

        x = (attn @ v).transpose(1, 2).reshape(B, N, Cx)
        x = self.proj(x)
        x = self.proj_drop(x)
        return x

#################################################################################
#                               Point Cloud Encoders                            #
#################################################################################

def mlp_encoder(in_channels, out_channels):
    """
    MLP encoder for point clouds.
    """
    return nn.Conv1d(
        in_channels,
        out_channels,
        kernel_size=1,
        stride=1,
        padding=0,
        bias=True,
    )

def pn2_encoder(in_channels, out_channels, model_cfg):
    """
    PointNet++ encoder for point clouds.
    """
    pn2_params = PN2DenseParams()
    pn2_params.sa1.r = 0.2 * model_cfg.pcd_scale
    pn2_params.sa2.r = 0.4 * model_cfg.pcd_scale

    class PN2DenseWrapper(nn.Module):
        def __init__(self, in_channels, out_channels, p):
            super().__init__()
            self.pn2dense = PN2Dense(
                in_channels=in_channels - 3,
                out_channels=out_channels,
                p=p,
            )

        def forward(self, x):
            batch_size, num_channels = x.shape[0], x.shape[1]
            batch_indices = torch.arange(
                batch_size, device=x.device
            ).repeat_interleave(x.shape[2])

            if num_channels == 3:
                input_batch = tgd.Batch(
                    pos=x.permute(0, 2, 1).reshape(-1, 3), batch=batch_indices
                )
            elif num_channels > 3:
                input_batch = tgd.Batch(
                    pos=x[:, :3, :].permute(0, 2, 1).reshape(-1, 3),
                    x=x[:, 3:, :].permute(0, 2, 1).reshape(-1, num_channels - 3),
                    batch=batch_indices,
                )
            else:
                raise ValueError(f"Invalid number of input channels: {num_channels}")
            
            output = self.pn2dense(input_batch)
            output = output.reshape(batch_size, -1, output.shape[-1]).permute(0, 2, 1)
            return output
    
    return PN2DenseWrapper(in_channels=in_channels, out_channels=out_channels, p=pn2_params)

#################################################################################
#                                 Core DiT Layers                               #
#################################################################################

class DiTBlock(nn.Module):
    """
    A DiT block with adaptive layer norm zero (adaLN-Zero) conditioning.
    """
    def __init__(self, hidden_size, num_heads, mlp_ratio=4.0, **block_kwargs):
        super().__init__()
        self.norm1 = nn.LayerNorm(hidden_size, elementwise_affine=False, eps=1e-6)
        self.attn = Attention(hidden_size, num_heads=num_heads, qkv_bias=True, **block_kwargs)
        self.norm2 = nn.LayerNorm(hidden_size, elementwise_affine=False, eps=1e-6)
        mlp_hidden_dim = int(hidden_size * mlp_ratio)
        approx_gelu = lambda: nn.GELU(approximate="tanh")
        self.mlp = Mlp(in_features=hidden_size, hidden_features=mlp_hidden_dim, act_layer=approx_gelu, drop=0)
        self.adaLN_modulation = nn.Sequential(
            nn.SiLU(),
            nn.Linear(hidden_size, 6 * hidden_size, bias=True)
        )

    def forward(self, x, c):
        shift_msa, scale_msa, gate_msa, shift_mlp, scale_mlp, gate_mlp = self.adaLN_modulation(c).chunk(6, dim=1)
        x = x + gate_msa.unsqueeze(1) * self.attn(modulate(self.norm1(x), shift_msa, scale_msa))
        x = x + gate_mlp.unsqueeze(1) * self.mlp(modulate(self.norm2(x), shift_mlp, scale_mlp))
        return x

class DiTCrossBlock(nn.Module):
    """
    A DiT block with adaptive layer norm zero (adaLN-Zero) conditioning and scene cross attention.
    """

    def __init__(
        self, hidden_size: int, num_heads: int, mlp_ratio: float = 4.0, **block_kwargs
    ):
        super().__init__()
        self.norm1 = nn.LayerNorm(hidden_size, elementwise_affine=False, eps=1e-6)
        self.self_attn = Attention(
            hidden_size, num_heads=num_heads, qkv_bias=True, **block_kwargs
        )
        self.norm2 = nn.LayerNorm(hidden_size, elementwise_affine=False, eps=1e-6)
        self.cross_attn = CrossAttention(
            dim_x=hidden_size,
            dim_y=hidden_size,
            num_heads=num_heads,
            qkv_bias=True,
            **block_kwargs,
        )
        self.norm3 = nn.LayerNorm(hidden_size, elementwise_affine=False, eps=1e-6)
        mlp_hidden_dim = int(hidden_size * mlp_ratio)
        approx_gelu = lambda: nn.GELU(approximate="tanh")
        self.mlp = Mlp(
            in_features=hidden_size,
            hidden_features=mlp_hidden_dim,
            act_layer=approx_gelu,
            drop=0,
        )
        self.adaLN_modulation = nn.Sequential(
            nn.SiLU(), nn.Linear(hidden_size, 9 * hidden_size, bias=True)
        )

    def forward(self, x, y, c):
        (
            shift_msa,
            scale_msa,
            gate_msa,
            shift_mca,
            scale_mca,
            gate_mca,
            shift_x,
            scale_x,
            gate_x,
        ) = self.adaLN_modulation(c).chunk(9, dim=1)
        x = x + gate_msa.unsqueeze(1) * self.self_attn(
            modulate(self.norm1(x), shift_msa, scale_msa)
        )
        x = x + gate_mca.unsqueeze(1) * self.cross_attn(
            modulate(self.norm2(x), shift_mca, scale_mca), y
        )
        x = x + gate_x.unsqueeze(1) * self.mlp(
            modulate(self.norm3(x), shift_x, scale_x)
        )
        return x

class DiTRefBlock(nn.Module):
    """
    A simplified DiT block for the reference branch.
    This block processes a single reference token by attending to scene tokens,
    using only cross attention. Self-attention is omitted because with one token it
    doesn't provide additional interactions.
    
    The block still uses layer normalization and an MLP for refinement, and it accepts
    a conditioning vector (e.g. t_emb) to modulate its operations.
    """
    def __init__(self, hidden_size: int, num_heads: int, mlp_ratio: float = 4.0, **kwargs):
        super().__init__()
        self.norm1 = nn.LayerNorm(hidden_size, eps=1e-6)
        self.cross_attn = CrossAttention(
            dim_x=hidden_size,
            dim_y=hidden_size,
            num_heads=num_heads,
            qkv_bias=True,
            **kwargs,
        )
        self.norm2 = nn.LayerNorm(hidden_size, eps=1e-6)
        mlp_hidden_dim = int(hidden_size * mlp_ratio)
        self.mlp = Mlp(
            in_features=hidden_size,
            hidden_features=mlp_hidden_dim,
            act_layer=nn.GELU,
            drop=0,
        )
        # We can include a simple modulation block if desired.
        self.adaLN_modulation = nn.Sequential(
            nn.SiLU(),
            nn.Linear(hidden_size, 3 * hidden_size, bias=True)
        )

    def forward(self, ref_token: torch.Tensor, y: torch.Tensor, c: torch.Tensor) -> torch.Tensor:
        """
        Args:
            ref_token: Tensor of shape (B, 1, hidden_size) representing the reference token.
            y: Scene (anchor) tokens of shape (B, N, hidden_size).
            c: Conditioning vector (e.g. t_emb) of shape (B, hidden_size).
        Returns:
            Updated reference token of shape (B, 1, hidden_size).
        """
        # Compute modulation parameters from the conditioning vector.
        # Here we split c into three parts: shift, scale, and gate.
        shift, scale, gate = self.adaLN_modulation(c).chunk(3, dim=1)
        
        # Normalize the reference token and modulate it.
        ref_norm = self.norm1(ref_token)
        modulated_ref = modulate(ref_norm, shift, scale)
        
        # Let the reference token attend to the scene tokens via cross attention.
        attn_out = self.cross_attn(modulated_ref, y)
        x = ref_token + gate.unsqueeze(1) * attn_out
        
        # Further refine with an MLP.
        x = x + self.mlp(self.norm2(x))
        return x

class FinalLayer(nn.Module):
    """
    The final layer of DiT.
    """
    def __init__(self, hidden_size, patch_size, out_channels):
        super().__init__()
        self.norm_final = nn.LayerNorm(hidden_size, elementwise_affine=False, eps=1e-6)
        self.linear = nn.Linear(hidden_size, patch_size * patch_size * out_channels, bias=True)
        self.adaLN_modulation = nn.Sequential(
            nn.SiLU(),
            nn.Linear(hidden_size, 2 * hidden_size, bias=True)
        )

    def forward(self, x, c):
        shift, scale = self.adaLN_modulation(c).chunk(2, dim=1)
        x = modulate(self.norm_final(x), shift, scale)
        x = self.linear(x)
        return x

class FinalLayer_s(nn.Module):
    """
    Final layer to predict shape (xs) component
    """
    def __init__(self, hidden_size, patch_size, out_channels):
        super().__init__()
        self.norm_final = nn.LayerNorm(hidden_size, elementwise_affine=False, eps=1e-6)
        self.linear = nn.Linear(hidden_size, patch_size * patch_size * out_channels, bias=True)
        self.adaLN_modulation = nn.Sequential(
            nn.SiLU(),
            nn.Linear(hidden_size, 2 * hidden_size, bias=True)
        )

    def forward(self, x, c):
        shift, scale = self.adaLN_modulation(c).chunk(2, dim=1)
        x = modulate(self.norm_final(x), shift, scale)
        x = self.linear(x)
        return x

class FinalLayer_r(nn.Module):
    """
    Final layer to predict mean (xr) component
    """
    def __init__(self, hidden_size, patch_size, out_channels):
        super().__init__()
        self.norm_final = nn.LayerNorm(hidden_size, elementwise_affine=False, eps=1e-6)
        self.linear = nn.Linear(hidden_size, out_channels, bias=True)
        self.adaLN_modulation = nn.Sequential(
            nn.SiLU(),
            nn.Linear(hidden_size, 2 * hidden_size, bias=True)
        )

    def forward(self, x, c):
        # x shape: [8, 512, 128]
        shift, scale = self.adaLN_modulation(c).chunk(2, dim=1)
        x = modulate(self.norm_final(x), shift, scale)
        
        x = x.mean(dim=1, keepdim=True)  # [8, 1, 128]
        
        x = self.linear(x)  # [8, 1, 6]
        return x

#################################################################################
#                                 Core DiT Models                               #
#################################################################################

class DiT(nn.Module):
    """
    Diffusion model with a Transformer backbone.
    """
    def __init__(
        self,
        input_size=32,
        patch_size=2,
        in_channels=4,
        hidden_size=1152,
        depth=28,
        num_heads=16,
        mlp_ratio=4.0,
        class_dropout_prob=0.1,
        num_classes=1000,
        learn_sigma=True,
    ):
        super().__init__()
        self.learn_sigma = learn_sigma
        self.in_channels = in_channels
        self.out_channels = in_channels * 2 if learn_sigma else in_channels
        self.patch_size = patch_size
        self.num_heads = num_heads

        self.x_embedder = PatchEmbed(input_size, patch_size, in_channels, hidden_size, bias=True)
        self.t_embedder = TimestepEmbedder(hidden_size)
        self.y_embedder = LabelEmbedder(num_classes, hidden_size, class_dropout_prob)
        num_patches = self.x_embedder.num_patches
        # Will use fixed sin-cos embedding:
        self.pos_embed = nn.Parameter(torch.zeros(1, num_patches, hidden_size), requires_grad=False)

        self.blocks = nn.ModuleList([
            DiTBlock(hidden_size, num_heads, mlp_ratio=mlp_ratio) for _ in range(depth)
        ])
        self.final_layer = FinalLayer(hidden_size, patch_size, self.out_channels)
        self.initialize_weights()

    def initialize_weights(self):
        # Initialize transformer layers:
        def _basic_init(module):
            if isinstance(module, nn.Linear):
                torch.nn.init.xavier_uniform_(module.weight)
                if module.bias is not None:
                    nn.init.constant_(module.bias, 0)
        self.apply(_basic_init)

        # Initialize (and freeze) pos_embed by sin-cos embedding:
        pos_embed = get_2d_sincos_pos_embed(self.pos_embed.shape[-1], int(self.x_embedder.num_patches ** 0.5))
        self.pos_embed.data.copy_(torch.from_numpy(pos_embed).float().unsqueeze(0))

        # Initialize patch_embed like nn.Linear (instead of nn.Conv2d):
        w = self.x_embedder.proj.weight.data
        nn.init.xavier_uniform_(w.view([w.shape[0], -1]))
        nn.init.constant_(self.x_embedder.proj.bias, 0)

        # Initialize label embedding table:
        nn.init.normal_(self.y_embedder.embedding_table.weight, std=0.02)

        # Initialize timestep embedding MLP:
        nn.init.normal_(self.t_embedder.mlp[0].weight, std=0.02)
        nn.init.normal_(self.t_embedder.mlp[2].weight, std=0.02)

        # Zero-out adaLN modulation layers in DiT blocks:
        for block in self.blocks:
            nn.init.constant_(block.adaLN_modulation[-1].weight, 0)
            nn.init.constant_(block.adaLN_modulation[-1].bias, 0)

        # Zero-out output layers:
        nn.init.constant_(self.final_layer.adaLN_modulation[-1].weight, 0)
        nn.init.constant_(self.final_layer.adaLN_modulation[-1].bias, 0)
        nn.init.constant_(self.final_layer.linear.weight, 0)
        nn.init.constant_(self.final_layer.linear.bias, 0)

    def unpatchify(self, x):
        """
        x: (N, T, patch_size**2 * C)
        imgs: (N, H, W, C)
        """
        c = self.out_channels
        p = self.x_embedder.patch_size[0]
        h = w = int(x.shape[1] ** 0.5)
        assert h * w == x.shape[1]

        x = x.reshape(shape=(x.shape[0], h, w, p, p, c))
        x = torch.einsum('nhwpqc->nchpwq', x)
        imgs = x.reshape(shape=(x.shape[0], c, h * p, h * p))
        return imgs

    def forward(self, x, t, y):
        """
        Forward pass of DiT.
        x: (N, C, H, W) tensor of spatial inputs (images or latent representations of images)
        t: (N,) tensor of diffusion timesteps
        y: (N,) tensor of class labels
        """
        x = self.x_embedder(x) + self.pos_embed  # (N, T, D), where T = H * W / patch_size ** 2
        t = self.t_embedder(t)                   # (N, D)
        y = self.y_embedder(y, self.training)    # (N, D)
        c = t + y                                # (N, D)
        for block in self.blocks:
            x = block(x, c)                      # (N, T, D)
        x = self.final_layer(x, c)                # (N, T, patch_size ** 2 * out_channels)
        x = self.unpatchify(x)                   # (N, out_channels, H, W)
        return x

    def forward_with_cfg(self, x, t, y, cfg_scale):
        """
        Forward pass of DiT, but also batches the unconditional forward pass for classifier-free guidance.
        """
        # https://github.com/openai/glide-text2im/blob/main/notebooks/text2im.ipynb
        half = x[: len(x) // 2]
        combined = torch.cat([half, half], dim=0)
        model_out = self.forward(combined, t, y)
        # For exact reproducibility reasons, we apply classifier-free guidance on only
        # three channels by default. The standard approach to cfg applies it to all channels.
        # This can be done by uncommenting the following line and commenting-out the line following that.
        # eps, rest = model_out[:, :self.in_channels], model_out[:, self.in_channels:]
        eps, rest = model_out[:, :3], model_out[:, 3:]
        cond_eps, uncond_eps = torch.split(eps, len(eps) // 2, dim=0)
        half_eps = uncond_eps + cfg_scale * (cond_eps - uncond_eps)
        eps = torch.cat([half_eps, half_eps], dim=0)
        return torch.cat([eps, rest], dim=1)

class LinearRegressionModel(nn.Module):
    """
    Linear regression baseline, with attention - no diffusion.
    """
    def __init__(
            self,
            in_channels=3,
            hidden_size=1152,
            depth=28,
            num_heads=16,
            mlp_ratio=4.0,
            model_cfg=None,
    ):
        super().__init__()
        self.model_cfg = model_cfg
        self.out_channels = 3

        # initializing embedder for action point cloud
        self.x_embedder = nn.Conv1d(
            in_channels,
            hidden_size,
            kernel_size=1,
            stride=1,
            padding=0,
            bias=True,
        )

        # initializing embedder for anchor point cloud
        self.y_embedder = nn.Conv1d(
            in_channels,
            hidden_size,
            kernel_size=1,
            stride=1,
            padding=0,
            bias=True,
        )

        class LinearCrossBlock(nn.Module):
            """
            Cross attention block for linear regression model.
            """
            def __init__(self, hidden_size, num_heads, mlp_ratio):
                super().__init__()
                self.norm = nn.LayerNorm(hidden_size, elementwise_affine=False, eps=1e-6)
                self.cross_attn = CrossAttention(
                    dim_x=hidden_size,
                    dim_y=hidden_size,
                    num_heads=num_heads,
                    qkv_bias=True,
                )
                mlp_hidden_dim = int(hidden_size * mlp_ratio)
                approx_gelu = lambda: nn.GELU(approximate="tanh")
                self.mlp = Mlp(
                    in_features=hidden_size,
                    hidden_features=mlp_hidden_dim,
                    act_layer=approx_gelu,
                    drop=0,
                )

            def forward(self, x, y):
                x = self.cross_attn(self.norm(x), y)
                x = self.mlp(x)
                return x
            
        class LinearFinalLayer(nn.Module):
            """
            Final layer of the linear regression model.
            """
            def __init__(self, hidden_size, out_channels):
                super().__init__()
                self.norm_final = nn.LayerNorm(hidden_size, elementwise_affine=False, eps=1e-6)
                self.linear = nn.Linear(hidden_size, out_channels, bias=True)

            def forward(self, x):
                x = self.norm_final(x)
                x = self.linear(x)
                return x


        # TODO: DUPLICATE THE CROSS ATTENTION LAYER BASED ON DEPTH
        self.blocks = nn.ModuleList(
            [
                LinearCrossBlock(hidden_size, num_heads, mlp_ratio=mlp_ratio)
                for _ in range(depth)
            ]
        )

        self.final_layer = LinearFinalLayer(hidden_size, self.out_channels)
        self.initialize_weights()
    
    def initialize_weights(self):
        # Initialize transformer layers:
        def _basic_init(module):
            if isinstance(module, nn.Linear):
                torch.nn.init.xavier_uniform_(module.weight)
                if module.bias is not None:
                    nn.init.constant_(module.bias, 0)
        
        self.apply(_basic_init)

        # Initialize x_embed like nn.Linear (instead of nn.Conv2d):
        w = self.x_embedder.weight.data
        nn.init.xavier_uniform_(w.view([w.shape[0], -1]))
        nn.init.constant_(self.x_embedder.bias, 0)

        # Zero-out output layers:
        nn.init.constant_(self.final_layer.linear.weight, 0)
        nn.init.constant_(self.final_layer.linear.bias, 0)

    def forward(
            self,
            x: torch.Tensor,
            y: torch.Tensor,
    ) -> torch.Tensor:
        """
        Forward pass of linear regression model.
        """
        # encode x and y
        x = torch.transpose(self.x_embedder(x), -1, -2)
        y = torch.transpose(self.y_embedder(y), -1, -2)
        # forward pass through cross attention blocks
        for block in self.blocks:
            x = block(x, y)
        
        # final layer
        x = self.final_layer(x)
        x = torch.transpose(x, -1, -2)
        return x
    
class DiT_PointCloud_Cross(nn.Module):
    """
    Diffusion Transformer adapted for point cloud inputs. Uses object-centric cross attention, 
    and per-feature encoding.
    """
    def __init__(
            self,
            in_channels=3,
            hidden_size=1152,
            depth=28,
            num_heads=16,
            mlp_ratio=4.0,
            learn_sigma=True,
            model_cfg=None,
    ):
        super().__init__()
        self.learn_sigma = learn_sigma
        self.in_channels = in_channels
        # self.out_channels = in_channels * 2 if learn_sigma else in_channels
        self.out_channels = 6 if learn_sigma else 3
        self.num_heads = num_heads
        self.model_cfg = model_cfg

        # Point cloud feature encoder.
        if self.model_cfg.joint_encode:
            self.feature_encoder = JointFeatureEncoder(in_channels, hidden_size, model_cfg)
        else:
            self.feature_encoder = DisjointFeatureEncoder(in_channels, hidden_size, model_cfg)
        
        # Timestamp embedding.
        self.t_embedder = TimestepEmbedder(hidden_size)

        # DiT blocks.
        self.blocks = nn.ModuleList(
            [
                DiTCrossBlock(hidden_size, num_heads, mlp_ratio=mlp_ratio)
                for _ in range(depth)
            ]
        )

        # Final layer; functionally setting patch size to 1 for a point cloud.
        self.final_layer = FinalLayer(hidden_size, 1, self.out_channels)
        self.initialize_weights()

    def initialize_weights(self):
        # Initialize transformer layers:
        def _basic_init(module):
            if isinstance(module, nn.Linear):
                torch.nn.init.xavier_uniform_(module.weight)
                if module.bias is not None:
                    nn.init.constant_(module.bias, 0)

        self.apply(_basic_init)

        # Initialize timestep embedding MLP:
        nn.init.normal_(self.t_embedder.mlp[0].weight, std=0.02)
        nn.init.normal_(self.t_embedder.mlp[2].weight, std=0.02)

        # Zero-out adaLN modulation layers in DiT blocks:
        for block in self.blocks:
            nn.init.constant_(block.adaLN_modulation[-1].weight, 0)
            nn.init.constant_(block.adaLN_modulation[-1].bias, 0)

        # Zero-out output layers:
        nn.init.constant_(self.final_layer.adaLN_modulation[-1].weight, 0)
        nn.init.constant_(self.final_layer.adaLN_modulation[-1].bias, 0)
        nn.init.constant_(self.final_layer.linear.weight, 0)
        nn.init.constant_(self.final_layer.linear.bias, 0)

    def forward(
            self,
            x: torch.Tensor,
            t: torch.Tensor,
            y: torch.Tensor,
            x0: torch.Tensor,
    ) -> torch.Tensor:
        """
        Forward pass of DiT with scene cross attention.

        Args:
            x (torch.Tensor): (B, D, N) tensor of batched current timestep x (e.g. noised action) features
            t (torch.Tensor): (B,) tensor of diffusion timesteps
            y (torch.Tensor): (B, D, N) tensor of un-noised scene (e.g. anchor) features
            x0 (torch.Tensor): (B, D, N) tensor of un-noised x (e.g. action) features
        """
        # Encode action and anchor features.
        x_enc, y_enc = self.feature_encoder(x=x, y=y, x0=x0)

        # Timestep embedding.
        t_emb = self.t_embedder(t)

        # Forward pass through DiT blocks.
        for block in self.blocks:
            x_enc = block(x_enc, y_enc, t_emb)

        # Final layer.
        out = self.final_layer(x_enc, t_emb)
        out = out.permute(0, 2, 1)
        return out

#################################################################################
#                                DDRD DiT Models                                #
#################################################################################

class Joint_DiT_Deformation_Reference_Cross(nn.Module):
    """
    Diffusion Transformer adapted for point cloud inputs. Uses object-centric cross attention.
    """
    def __init__(
            self,
            in_channels=3,
            hidden_size=1152,
            depth=28,
            num_heads=16,
            mlp_ratio=4.0,
            learn_sigma=True,
            model_cfg=None,
    ):
        super().__init__()
        self.learn_sigma = learn_sigma
        self.in_channels = in_channels
        # self.out_channels = in_channels * 2 if learn_sigma else in_channels
        self.out_channels = 6 if learn_sigma else 3
        self.num_heads = num_heads
        self.model_cfg = model_cfg

        # Point cloud feature encoder.
        if self.model_cfg.joint_encode:
            self.feature_encoder = JointFeatureEncoder(in_channels, hidden_size, model_cfg)
        else:
            self.feature_encoder = DisjointFeatureEncoder(in_channels, hidden_size, model_cfg)

        # Learnable frame embedding.
        self.ref_frame_token = nn.Parameter(torch.randn(1, 1, hidden_size))

        # Timestamp embedding.
        self.t_embedder = TimestepEmbedder(hidden_size)

        # DiT blocks.
        self.blocks = nn.ModuleList(
            [
                DiTCrossBlock(hidden_size, num_heads, mlp_ratio=mlp_ratio)
                for _ in range(depth)
            ]
        )

        # Final layers; functionally setting patch size to 1 for a point cloud.
        self.final_layer_r = FinalLayer(hidden_size, 1, self.out_channels)
        self.final_layer_s = FinalLayer(hidden_size, 1, self.out_channels)
        self.initialize_weights()

    def initialize_weights(self):
        # Initialize transformer layers:
        def _basic_init(module):
            if isinstance(module, nn.Linear):
                torch.nn.init.xavier_uniform_(module.weight)
                if module.bias is not None:
                    nn.init.constant_(module.bias, 0)

        self.apply(_basic_init)

        # Initialize timestep embedding MLP:
        nn.init.normal_(self.t_embedder.mlp[0].weight, std=0.02)
        nn.init.normal_(self.t_embedder.mlp[2].weight, std=0.02)

        # Zero-out adaLN modulation layers in DiT blocks:
        for block in self.blocks:
            nn.init.constant_(block.adaLN_modulation[-1].weight, 0)
            nn.init.constant_(block.adaLN_modulation[-1].bias, 0)

        # Zero-out output layers:
        nn.init.constant_(self.final_layer_r.adaLN_modulation[-1].weight, 0)
        nn.init.constant_(self.final_layer_r.adaLN_modulation[-1].bias, 0)
        nn.init.constant_(self.final_layer_r.linear.weight, 0)
        nn.init.constant_(self.final_layer_r.linear.bias, 0)

        nn.init.constant_(self.final_layer_s.adaLN_modulation[-1].weight, 0)
        nn.init.constant_(self.final_layer_s.adaLN_modulation[-1].bias, 0)
        nn.init.constant_(self.final_layer_s.linear.weight, 0)
        nn.init.constant_(self.final_layer_s.linear.bias, 0)

    def forward(
            self,
            xr_t: torch.Tensor,
            xs_t: torch.Tensor,
            t: torch.Tensor,
            y: torch.Tensor,
            x0: torch.Tensor,
    ) -> torch.Tensor:
        """
        Forward pass of DiT with scene cross attention.

        Args:
            x (torch.Tensor): (B, D, N) tensor of batched current timestep x (e.g. noised action) features
            t (torch.Tensor): (B,) tensor of diffusion timesteps
            y (torch.Tensor): (B, D, N) tensor of un-noised scene (e.g. anchor) features
            x0 (Optional[torch.Tensor]): (B, D, N) tensor of un-noised x (e.g. action) features
        """
        x = xr_t + xs_t
        # Encode action and anchor features.
        x_enc, y_enc = self.feature_encoder(x=x, y=y, x0=x0)

        # Concatenating reference frame token to the action features.
        x_enc = torch.cat(
            [x_enc, self.ref_frame_token.expand(x_enc.shape[0], -1, -1)], dim=1
        )

        # Timestep embedding.
        t_emb = self.t_embedder(t)

        # forward pass through DiT blocks
        for block in self.blocks:
            x_enc = block(x_enc, y_enc, t_emb)

        xs_out = x_enc[:, :-1, :]  # (8, 512, 128)
        xr_out = x_enc[:, -1:, :]  # (8, 512, 128)
        xs_out = self.final_layer_s(xs_out, t_emb).permute(0, 2, 1)
        xr_out = self.final_layer_r(xr_out, t_emb).permute(0, 2, 1)

        return xr_out, xs_out

class Separate_DiT_Deformation_Reference_Cross(nn.Module):
    """
    Diffusion Transformer adapted for point cloud inputs. Uses object-centric cross attention.
    """
    def __init__(
            self,
            in_channels=3,
            hidden_size=1152,
            depth=28,
            num_heads=16,
            mlp_ratio=4.0,
            learn_sigma=True,
            model_cfg=None,
    ):
        super().__init__()
        self.learn_sigma = learn_sigma
        self.in_channels = in_channels
        # self.out_channels = in_channels * 2 if learn_sigma else in_channels
        self.out_channels = 6 if learn_sigma else 3
        self.num_heads = num_heads
        self.model_cfg = model_cfg
        
        # Initializing point cloud encoder wrapper.
        if self.model_cfg.point_encoder == "mlp":
            encoder_fn = partial(mlp_encoder, in_channels=self.in_channels)
        elif self.model_cfg.point_encoder == "pn2":
            encoder_fn = partial(pn2_encoder, in_channels=self.in_channels, model_cfg=self.model_cfg)
        else:
            raise ValueError(f"Invalid point_encoder: {self.model_cfg.point_encoder}")

        # Creating base encoders - action (x0), anchor (y), and noised prediction (x, xr, xs).
        self.x_encoder = encoder_fn(out_channels=hidden_size)
        self.xr_encoder = encoder_fn(out_channels=hidden_size)
        self.xs_encoder = encoder_fn(out_channels=hidden_size)
        self.x0_encoder = encoder_fn(out_channels=hidden_size)
        self.y_encoder = encoder_fn(out_channels=hidden_size)

        # Creating extra feature encoders, if necessary.
        if self.model_cfg.feature:
            raise NotImplementedError("Feature encoder not implemented for separate DiT.")
        else:
            self.action_r_mixer = mlp_encoder(3 * hidden_size, hidden_size)
            self.action_s_mixer = mlp_encoder(3 * hidden_size, hidden_size)
        
        # Timestamp embedding.
        self.t_embedder = TimestepEmbedder(hidden_size)

        # DiT blocks.
        self.blocks_r = nn.ModuleList(
            [
                DiTCrossBlock(hidden_size, num_heads, mlp_ratio=mlp_ratio)
                for _ in range(depth)
            ]
        )
        self.blocks_s = nn.ModuleList(
            [
                DiTCrossBlock(hidden_size, num_heads, mlp_ratio=mlp_ratio)
                for _ in range(depth)
            ]
        )

        # Final layers; functionally setting patch size to 1 for a point cloud.
        self.final_layer_r = FinalLayer_r(hidden_size, 1, self.out_channels)
        self.final_layer_s = FinalLayer_s(hidden_size, 1, self.out_channels)
        self.initialize_weights()

    def initialize_weights(self):
        # Initialize transformer layers:
        def _basic_init(module):
            if isinstance(module, nn.Linear):
                torch.nn.init.xavier_uniform_(module.weight)
                if module.bias is not None:
                    nn.init.constant_(module.bias, 0)

        self.apply(_basic_init)

        # Initialize timestep embedding MLP:
        nn.init.normal_(self.t_embedder.mlp[0].weight, std=0.02)
        nn.init.normal_(self.t_embedder.mlp[2].weight, std=0.02)

        # Zero-out adaLN modulation layers in DiT blocks:
        for block in self.blocks_r:
            nn.init.constant_(block.adaLN_modulation[-1].weight, 0)
            nn.init.constant_(block.adaLN_modulation[-1].bias, 0)
        for block in self.blocks_s:
            nn.init.constant_(block.adaLN_modulation[-1].weight, 0)
            nn.init.constant_(block.adaLN_modulation[-1].bias, 0)

        # Zero-out output layers:
        nn.init.constant_(self.final_layer_r.adaLN_modulation[-1].weight, 0)
        nn.init.constant_(self.final_layer_r.adaLN_modulation[-1].bias, 0)
        nn.init.constant_(self.final_layer_r.linear.weight, 0)
        nn.init.constant_(self.final_layer_r.linear.bias, 0)

        nn.init.constant_(self.final_layer_s.adaLN_modulation[-1].weight, 0)
        nn.init.constant_(self.final_layer_s.adaLN_modulation[-1].bias, 0)
        nn.init.constant_(self.final_layer_s.linear.weight, 0)
        nn.init.constant_(self.final_layer_s.linear.bias, 0)

    def forward(
            self,
            xr_t: torch.Tensor,
            xs_t: torch.Tensor,
            t: torch.Tensor,
            y: torch.Tensor,
            x0: torch.Tensor,
    ) -> torch.Tensor:
        """
        Forward pass of DiT with scene cross attention.

        Args:
            x (torch.Tensor): (B, D, N) tensor of batched current timestep x (e.g. noised action) features
            t (torch.Tensor): (B,) tensor of diffusion timesteps
            y (torch.Tensor): (B, D, N) tensor of un-noised scene (e.g. anchor) features
            x0 (Optional[torch.Tensor]): (B, D, N) tensor of un-noised x (e.g. action) features
        """
        # encode x, y, x0 features
        
        x = xr_t + xs_t
        recon_emb = self.x_encoder(x)
        
        xr_emb = self.xr_encoder(xr_t)
        xr_emb_exp = xr_emb.expand(-1, -1, recon_emb.size(-1))  # [B, hidden_half, N]
        xr_emb = torch.cat([xr_emb_exp, recon_emb], dim=1)

        xs_emb = self.xs_encoder(xs_t)
        xs_emb = torch.cat([xs_emb, recon_emb], dim=1)

        x0_emb = self.x0_encoder(x0)
        xr_emb = torch.cat([xr_emb, x0_emb], dim=1)
        xs_emb = torch.cat([xs_emb, x0_emb], dim=1)

        y_emb = self.y_encoder(y)
        y_emb = y_emb.permute(0, 2, 1)

        # xr = xr_emb.permute(0, 2, 1)
        # xs = xs_emb.permute(0, 2, 1)

        # Compress action features to hidden size through action mixers.
        xr = self.action_r_mixer(xr_emb).permute(0, 2, 1)
        xs = self.action_s_mixer(xs_emb).permute(0, 2, 1)

        # timestep embedding
        t_emb = self.t_embedder(t)

        # forward pass through DiT blocks
        for block in self.blocks_r:
            xr = block(xr, y_emb, t_emb)
        for block in self.blocks_s:
            xs = block(xs, y_emb, t_emb)
        # (8,512, 128)

        # final layer
        xs = self.final_layer_s(xs, t_emb) # (8,512, 6)

        xr = self.final_layer_r(xr, t_emb) # (8,1, 6)

        xs = xs.permute(0, 2, 1)
        xr = xr.permute(0, 2, 1)

        return xr, xs
<<<<<<< HEAD
        
=======

>>>>>>> 355d475f
#################################################################################
#                                TAX3Dv2 Models                                 #
#################################################################################
class TAX3Dv2_MuFrame_DiT(nn.Module):
    """
    Diffusion Transformer adapted for point cloud inputs. Uses object-centric cross attention, 
    and joint-feature encoding.
    """
    def __init__(
            self,
            in_channels=3,
            hidden_size=1152,
            depth=28,
            num_heads=16,
            mlp_ratio=4.0,
            learn_sigma=True,
            model_cfg=None,
    ):
        super().__init__()
        self.learn_sigma = learn_sigma
        self.in_channels = in_channels
        # self.out_channels = in_channels * 2 if learn_sigma else in_channels
        self.out_channels = 6 if learn_sigma else 3
        self.num_heads = num_heads
        self.model_cfg = model_cfg

<<<<<<< HEAD
        x_encoder_hidden_dims = hidden_size
        if self.model_cfg.x_encoder is not None and self.model_cfg.x0_encoder is not None:
            # We are concatenating x and x0 features so we halve the hidden size
            x_encoder_hidden_dims = hidden_size // 2
        
        # Encoder for current timestep x features       
        if self.model_cfg.x_encoder == "mlp":
            # x_embedder is conv1d layer instead of 2d patch embedder
            self.x_embedder = nn.Conv1d(
                in_channels,
                x_encoder_hidden_dims//2,
                kernel_size=1,
                stride=1,
                padding=0,
                bias=True,
            )
        else:
            raise ValueError(f"Invalid x_encoder: {self.model_cfg.x_encoder}")
        
        self.xr_embedder = nn.Conv1d(
                in_channels,
                x_encoder_hidden_dims//2,
                kernel_size=1,
                stride=1,
                padding=0,
                bias=True,
        )

        self.xs_embedder = nn.Conv1d(
                in_channels,
                x_encoder_hidden_dims//2,
                kernel_size=1,
                stride=1,
                padding=0,
                bias=True,
        )

        # Encoder for y features
        if self.model_cfg.y_encoder == "mlp":
            self.y_embedder = nn.Conv1d(
                in_channels,
                hidden_size,
                kernel_size=1,
                stride=1,
                padding=0,
                bias=True,
            )
        elif self.model_cfg.y_encoder == "dgcnn":
            self.y_embedder = DGCNN(
                input_dims=in_channels, emb_dims=hidden_size
            )
        else:
            raise ValueError(f"Invalid y_encoder: {self.model_cfg.y_encoder}")            

        # Encoder for x0 features
        if self.model_cfg.x0_encoder == "mlp":
            self.x0_embedder = nn.Conv1d(
                in_channels,
                x_encoder_hidden_dims,
                kernel_size=1,
                stride=1,
                padding=0,
                bias=True,
            )
        elif self.model_cfg.x0_encoder == "dgcnn":
            self.x0_embedder = DGCNN(
                input_dims=in_channels, emb_dims=x_encoder_hidden_dims
            )
        elif self.model_cfg.x0_encoder is None:
            pass
        else:
            raise ValueError(f"Invalid x0_encoder: {self.model_cfg.x0_encoder}")
        
        # Timestamp embedding
        self.t_embedder = TimestepEmbedder(hidden_size)

        # DiT blocks
        self.blocks_r = nn.ModuleList(
            [
                DiTCrossBlock(hidden_size, num_heads, mlp_ratio=mlp_ratio)
                for _ in range(depth)
            ]
        )
        self.blocks_s = nn.ModuleList(
            [
                DiTCrossBlock(hidden_size, num_heads, mlp_ratio=mlp_ratio)
                for _ in range(depth)
            ]
        )
        # functionally setting patch size to 1 for a point cloud
        self.final_layer_r = FinalLayer_r(hidden_size, 1, self.out_channels)
        self.final_layer_s = FinalLayer_s(hidden_size, 1, self.out_channels)
        self.initialize_weights()

    def initialize_weights(self):
        # Initialize transformer layers:
        def _basic_init(module):
            if isinstance(module, nn.Linear):
                torch.nn.init.xavier_uniform_(module.weight)
                if module.bias is not None:
                    nn.init.constant_(module.bias, 0)

        self.apply(_basic_init)

        # Initialize x_embed like nn.Linear (instead of nn.Conv2d):
        '''
        w = self.x_embedder.weight.data
        nn.init.xavier_uniform_(w.view([w.shape[0], -1]))
        nn.init.constant_(self.x_embedder.bias, 0)
        '''
        wr = self.xr_embedder.weight.data
        nn.init.xavier_uniform_(wr.view([wr.shape[0], -1]))
        nn.init.constant_(self.xr_embedder.bias, 0)
        ws = self.xs_embedder.weight.data
        nn.init.xavier_uniform_(ws.view([ws.shape[0], -1]))
        nn.init.constant_(self.xs_embedder.bias, 0)

        # Initialize timestep embedding MLP:
        nn.init.normal_(self.t_embedder.mlp[0].weight, std=0.02)
        nn.init.normal_(self.t_embedder.mlp[2].weight, std=0.02)

        # Zero-out adaLN modulation layers in DiT blocks:
        for block in self.blocks_r:
            nn.init.constant_(block.adaLN_modulation[-1].weight, 0)
            nn.init.constant_(block.adaLN_modulation[-1].bias, 0)
        for block in self.blocks_s:
            nn.init.constant_(block.adaLN_modulation[-1].weight, 0)
            nn.init.constant_(block.adaLN_modulation[-1].bias, 0)

        # Zero-out output layers:
        nn.init.constant_(self.final_layer_r.adaLN_modulation[-1].weight, 0)
        nn.init.constant_(self.final_layer_r.adaLN_modulation[-1].bias, 0)
        nn.init.constant_(self.final_layer_r.linear.weight, 0)
        nn.init.constant_(self.final_layer_r.linear.bias, 0)

        nn.init.constant_(self.final_layer_s.adaLN_modulation[-1].weight, 0)
        nn.init.constant_(self.final_layer_s.adaLN_modulation[-1].bias, 0)
        nn.init.constant_(self.final_layer_s.linear.weight, 0)
        nn.init.constant_(self.final_layer_s.linear.bias, 0)

    def forward(
            self,
            xr_t: torch.Tensor,
            xs_t: torch.Tensor,
            t: torch.Tensor,
            y: torch.Tensor,
            x0: Optional[torch.Tensor] = None,
    ) -> torch.Tensor:
        """
        Forward pass of DiT with scene cross attention.

        Args:
            x (torch.Tensor): (B, D, N) tensor of batched current timestep x (e.g. noised action) features
            t (torch.Tensor): (B,) tensor of diffusion timesteps
            y (torch.Tensor): (B, D, N) tensor of un-noised scene (e.g. anchor) features
            x0 (Optional[torch.Tensor]): (B, D, N) tensor of un-noised x (e.g. action) features
        """
        # noise-centering, if enabled
        '''
        if self.model_cfg.type == "point":
            delta_center = torch.mean(x, dim=2, keepdim=True)
            x = x - delta_center
            y = y - delta_center
            x0 = x0 - delta_center
        elif self.model_cfg.type == "flow":
            reconstruction = x + x0
            delta_center = torch.mean(reconstruction, dim=2, keepdim=True)
            x = x - delta_center
            y = y - delta_center
            x0 = x0 - delta_center
        '''

        y = y - xr_t

        # encode x, y, x0 features        
        x = xr_t + xs_t
        recon_emb = self.x_embedder(x)
        
        xr_emb = self.xr_embedder(xr_t)
        xr_emb_exp = xr_emb.expand(-1, -1, recon_emb.size(-1))  # [B, hidden_half, N]
        xr_emb = torch.cat([xr_emb_exp, recon_emb], dim=1)

        xs_emb = self.xs_embedder(xs_t)
        xs_emb = torch.cat([xs_emb, recon_emb], dim=1)

        if self.model_cfg.x0_encoder is not None:
            assert x0 is not None, "x0 features must be provided if x0_encoder is not None"
            x0_emb = self.x0_embedder(x0)
            xr_emb = torch.cat([xr_emb, x0_emb], dim=1)
            xs_emb = torch.cat([xs_emb, x0_emb], dim=1)

        if self.model_cfg.y_encoder is not None:
            y_emb = self.y_embedder(y)
            y_emb = y_emb.permute(0, 2, 1)

        xr = xr_emb.permute(0, 2, 1)
        xs = xs_emb.permute(0, 2, 1)

        # timestep embedding
        t_emb = self.t_embedder(t)

        # forward pass through DiT blocks
        for block in self.blocks_r:
            xr = block(xr, y_emb, t_emb)
        for block in self.blocks_s:
            xs = block(xs, y_emb, t_emb)
        # (8,512, 128)

        # final layer
        xs = self.final_layer_s(xs, t_emb) # (8,512, 6)

        xr = self.final_layer_r(xr, t_emb) # (8,1, 6)

        xs = xs.permute(0, 2, 1)
        xr = xr.permute(0, 2, 1)

        return xr, xs

class Mu_DiT_Take2(nn.Module):
    """
    Diffusion Transformer adapted for point cloud inputs. Uses object-centric cross attention.
    """
    def __init__(
            self,
            in_channels=3,
            hidden_size=1152,
            depth=28,
            num_heads=16,
            mlp_ratio=4.0,
            learn_sigma=True,
            model_cfg=None,
    ):
        super().__init__()
        self.learn_sigma = learn_sigma
        self.in_channels = in_channels
        # self.out_channels = in_channels * 2 if learn_sigma else in_channels
        self.out_channels = 6 if learn_sigma else 3
        self.num_heads = num_heads
        self.model_cfg = model_cfg

        x_encoder_hidden_dims = hidden_size
        if self.model_cfg.x_encoder is not None and self.model_cfg.x0_encoder is not None:
            # We are concatenating x and x0 features so we halve the hidden size
            x_encoder_hidden_dims = hidden_size // 2
        
        # Encoder for current timestep x features       
        if self.model_cfg.x_encoder == "mlp":
            # x_embedder is conv1d layer instead of 2d patch embedder
            self.x_embedder = nn.Conv1d(
                in_channels,
                x_encoder_hidden_dims,
                kernel_size=1,
                stride=1,
                padding=0,
                bias=True,
            )
        else:
            raise ValueError(f"Invalid x_encoder: {self.model_cfg.x_encoder}")
        
 
        # Encoder for y features
        if self.model_cfg.y_encoder == "mlp":
            self.y_embedder = nn.Conv1d(
                in_channels,
                hidden_size,
                kernel_size=1,
                stride=1,
                padding=0,
                bias=True,
            )
        elif self.model_cfg.y_encoder == "dgcnn":
            self.y_embedder = DGCNN(
                input_dims=in_channels, emb_dims=hidden_size
            )
        else:
            raise ValueError(f"Invalid y_encoder: {self.model_cfg.y_encoder}")            

        # Encoder for x0 features
        if self.model_cfg.x0_encoder == "mlp":
            self.x0_embedder = nn.Conv1d(
                in_channels,
                x_encoder_hidden_dims,
                kernel_size=1,
                stride=1,
                padding=0,
                bias=True,
            )
        elif self.model_cfg.x0_encoder == "dgcnn":
            self.x0_embedder = DGCNN(
                input_dims=in_channels, emb_dims=x_encoder_hidden_dims
            )
        elif self.model_cfg.x0_encoder is None:
            pass
        else:
            raise ValueError(f"Invalid x0_encoder: {self.model_cfg.x0_encoder}")
        
        # Timestamp embedding
        self.t_embedder = TimestepEmbedder(hidden_size)

        # DiT blocks
        self.blocks = nn.ModuleList(
            [
                DiTCrossBlock(hidden_size, num_heads, mlp_ratio=mlp_ratio)
                for _ in range(depth)
            ]
        )

        # functionally setting patch size to 1 for a point cloud
        self.final_layer_r = FinalLayer(hidden_size, 1, self.out_channels)
        self.final_layer_s = FinalLayer(hidden_size, 1, self.out_channels)
        
        self.ref_frame_token = nn.Parameter(torch.randn(1, 1, hidden_size))

        self.initialize_weights()

    def initialize_weights(self):
        # Initialize transformer layers:
        def _basic_init(module):
            if isinstance(module, nn.Linear):
                torch.nn.init.xavier_uniform_(module.weight)
                if module.bias is not None:
                    nn.init.constant_(module.bias, 0)

        self.apply(_basic_init)

        # Initialize x_embed like nn.Linear (instead of nn.Conv2d):
        '''
        w = self.x_embedder.weight.data
        nn.init.xavier_uniform_(w.view([w.shape[0], -1]))
        nn.init.constant_(self.x_embedder.bias, 0)
        '''
        w = self.x_embedder.weight.data
        nn.init.xavier_uniform_(w.view([w.shape[0], -1]))
        nn.init.constant_(self.x_embedder.bias, 0)

        # Initialize timestep embedding MLP:
        nn.init.normal_(self.t_embedder.mlp[0].weight, std=0.02)
        nn.init.normal_(self.t_embedder.mlp[2].weight, std=0.02)

        # Zero-out adaLN modulation layers in DiT blocks:
        for block in self.blocks:
            nn.init.constant_(block.adaLN_modulation[-1].weight, 0)
            nn.init.constant_(block.adaLN_modulation[-1].bias, 0)

        # Zero-out output layers:
        nn.init.constant_(self.final_layer_r.adaLN_modulation[-1].weight, 0)
        nn.init.constant_(self.final_layer_r.adaLN_modulation[-1].bias, 0)
        nn.init.constant_(self.final_layer_r.linear.weight, 0)
        nn.init.constant_(self.final_layer_r.linear.bias, 0)

        nn.init.constant_(self.final_layer_s.adaLN_modulation[-1].weight, 0)
        nn.init.constant_(self.final_layer_s.adaLN_modulation[-1].bias, 0)
        nn.init.constant_(self.final_layer_s.linear.weight, 0)
        nn.init.constant_(self.final_layer_s.linear.bias, 0)

    def forward(
            self,
            xr_t: torch.Tensor,
            xs_t: torch.Tensor,
            t: torch.Tensor,
            y: torch.Tensor,
            x0: Optional[torch.Tensor] = None,
    ) -> torch.Tensor:
        """
        Forward pass of DiT with scene cross attention.

        Args:
            x (torch.Tensor): (B, D, N) tensor of batched current timestep x (e.g. noised action) features
            t (torch.Tensor): (B,) tensor of diffusion timesteps
            y (torch.Tensor): (B, D, N) tensor of un-noised scene (e.g. anchor) features
            x0 (Optional[torch.Tensor]): (B, D, N) tensor of un-noised x (e.g. action) features
        """
        # noise-centering, if enabled
        '''
        if self.model_cfg.type == "point":
            delta_center = torch.mean(x, dim=2, keepdim=True)
            x = x - delta_center
            y = y - delta_center
            x0 = x0 - delta_center
        elif self.model_cfg.type == "flow":
            reconstruction = x + x0
            delta_center = torch.mean(reconstruction, dim=2, keepdim=True)
            x = x - delta_center
            y = y - delta_center
            x0 = x0 - delta_center
        '''
        y = y - xr_t

        # encode x, y, x0 features        
        xs_emb = self.x_embedder(xs_t)

        if self.model_cfg.x0_encoder is not None:
            assert x0 is not None, "x0 features must be provided if x0_encoder is not None"
            x0_emb = self.x0_embedder(x0)
            xs_emb = torch.cat([xs_emb, x0_emb], dim=1)

        if self.model_cfg.y_encoder is not None:
            y_emb = self.y_embedder(y)
            y_emb = y_emb.permute(0, 2, 1)

        xs = xs_emb.permute(0, 2, 1)

        token = self.ref_frame_token.expand(xs.size(0), 1, self.ref_frame_token.size(-1))
        xs = torch.cat([xs, token], dim=1)

        # timestep embedding
        t_emb = self.t_embedder(t)

        # forward pass through DiT blocks
        for block in self.blocks:
            xs = block(xs, y_emb, t_emb)
        # (8,512, 128)
        
        xr_token = xs[:, -1:, :]
        xs_token = xs[:, :-1, :]

        # final layer
        xs = self.final_layer_s(xs_token, t_emb) # (8,512, 6)

        xr = self.final_layer_r(xr_token, t_emb) # (8,1, 6)

        xs = xs.permute(0, 2, 1)
        xr = xr.permute(0, 2, 1)

        return xr, xs

class Mu_DiT_Take3(nn.Module):
    """
    Diffusion Transformer adapted for point cloud inputs. Uses object-centric cross attention.
    """
    def __init__(
            self,
            in_channels=3,
            hidden_size=1152,
            depth=28,
            num_heads=16,
            mlp_ratio=4.0,
            learn_sigma=True,
            model_cfg=None,
    ):
        super().__init__()
        self.learn_sigma = learn_sigma
        self.in_channels = in_channels
        # self.out_channels = in_channels * 2 if learn_sigma else in_channels
        self.out_channels = 6 if learn_sigma else 3
        self.num_heads = num_heads
        self.model_cfg = model_cfg

        x_encoder_hidden_dims = hidden_size
        if self.model_cfg.x_encoder is not None and self.model_cfg.x0_encoder is not None:
            # We are concatenating x and x0 features so we halve the hidden size
            x_encoder_hidden_dims = hidden_size // 2
        
        # Encoder for current timestep x features       
        if self.model_cfg.x_encoder == "mlp":
            # x_embedder is conv1d layer instead of 2d patch embedder
            self.x_embedder = nn.Conv1d(
                in_channels,
                x_encoder_hidden_dims,
                kernel_size=1,
                stride=1,
                padding=0,
                bias=True,
            )
        else:
            raise ValueError(f"Invalid x_encoder: {self.model_cfg.x_encoder}")
        
        self.recon_embedder = nn.Conv1d(
            in_channels,
            x_encoder_hidden_dims,
            kernel_size=1,
            stride=1,
            padding=0,
            bias=True,
        )  
 
        # Encoder for y features
        if self.model_cfg.y_encoder == "mlp":
            self.y_embedder = nn.Conv1d(
                in_channels,
                hidden_size,
                kernel_size=1,
                stride=1,
                padding=0,
                bias=True,
            )
        elif self.model_cfg.y_encoder == "dgcnn":
            self.y_embedder = DGCNN(
                input_dims=in_channels, emb_dims=hidden_size
            )
        else:
            raise ValueError(f"Invalid y_encoder: {self.model_cfg.y_encoder}")            

        self.y_embedder_local = nn.Conv1d(
            in_channels,
            hidden_size,
            kernel_size=1,
            stride=1,
            padding=0,
            bias=True,
        )

        # Encoder for x0 features
        if self.model_cfg.x0_encoder == "mlp":
            self.x0_embedder = nn.Conv1d(
                in_channels,
                x_encoder_hidden_dims,
                kernel_size=1,
                stride=1,
                padding=0,
                bias=True,
            )
        elif self.model_cfg.x0_encoder == "dgcnn":
            self.x0_embedder = DGCNN(
                input_dims=in_channels, emb_dims=x_encoder_hidden_dims
            )
        elif self.model_cfg.x0_encoder is None:
            pass
        else:
            raise ValueError(f"Invalid x0_encoder: {self.model_cfg.x0_encoder}")
        
        # Timestamp embedding
        self.t_embedder = TimestepEmbedder(hidden_size)

        # DiT blocks
        self.blocks_r = nn.ModuleList(
            [
                DiTCrossBlock(hidden_size, num_heads, mlp_ratio=mlp_ratio)
                for _ in range(depth)
            ]
        )
        self.blocks_s = nn.ModuleList(
            [
                DiTCrossBlock(hidden_size, num_heads, mlp_ratio=mlp_ratio)
                for _ in range(depth)
            ]
        )
        # functionally setting patch size to 1 for a point cloud
        self.final_layer_r = FinalLayer(hidden_size, 1, self.out_channels)
        self.final_layer_s = FinalLayer(hidden_size, 1, self.out_channels)
        
        self.ref_frame_token = nn.Parameter(torch.randn(1, 1, hidden_size))

        self.initialize_weights()

    def initialize_weights(self):
        # Initialize transformer layers:
        def _basic_init(module):
            if isinstance(module, nn.Linear):
                torch.nn.init.xavier_uniform_(module.weight)
                if module.bias is not None:
                    nn.init.constant_(module.bias, 0)

        self.apply(_basic_init)

        # Initialize x_embed like nn.Linear (instead of nn.Conv2d):
        w = self.x_embedder.weight.data
        nn.init.xavier_uniform_(w.view([w.shape[0], -1]))
        nn.init.constant_(self.x_embedder.bias, 0)
        w_recon = self.recon_embedder.weight.data
        nn.init.xavier_uniform_(w_recon.view([w_recon.shape[0], -1]))
        nn.init.constant_(self.recon_embedder.bias, 0)

        # Initialize timestep embedding MLP:
        nn.init.normal_(self.t_embedder.mlp[0].weight, std=0.02)
        nn.init.normal_(self.t_embedder.mlp[2].weight, std=0.02)

        # Zero-out adaLN modulation layers in DiT blocks:
        for block in self.blocks_r:
            nn.init.constant_(block.adaLN_modulation[-1].weight, 0)
            nn.init.constant_(block.adaLN_modulation[-1].bias, 0)
        for block in self.blocks_s:
            nn.init.constant_(block.adaLN_modulation[-1].weight, 0)
            nn.init.constant_(block.adaLN_modulation[-1].bias, 0)

        # Zero-out output layers:
        nn.init.constant_(self.final_layer_r.adaLN_modulation[-1].weight, 0)
        nn.init.constant_(self.final_layer_r.adaLN_modulation[-1].bias, 0)
        nn.init.constant_(self.final_layer_r.linear.weight, 0)
        nn.init.constant_(self.final_layer_r.linear.bias, 0)

        nn.init.constant_(self.final_layer_s.adaLN_modulation[-1].weight, 0)
        nn.init.constant_(self.final_layer_s.adaLN_modulation[-1].bias, 0)
        nn.init.constant_(self.final_layer_s.linear.weight, 0)
        nn.init.constant_(self.final_layer_s.linear.bias, 0)

    def forward(
            self,
            xr_t: torch.Tensor,
            xs_t: torch.Tensor,
            t: torch.Tensor,
            y: torch.Tensor,
            x0: Optional[torch.Tensor] = None,
    ) -> torch.Tensor:
        """
        Forward pass of DiT with scene cross attention.

        Args:
            x (torch.Tensor): (B, D, N) tensor of batched current timestep x (e.g. noised action) features
            t (torch.Tensor): (B,) tensor of diffusion timesteps
            y (torch.Tensor): (B, D, N) tensor of un-noised scene (e.g. anchor) features
            x0 (Optional[torch.Tensor]): (B, D, N) tensor of un-noised x (e.g. action) features
        """
        # noise-centering, if enabled
        '''
        if self.model_cfg.type == "point":
            delta_center = torch.mean(x, dim=2, keepdim=True)
            x = x - delta_center
            y = y - delta_center
            x0 = x0 - delta_center
        elif self.model_cfg.type == "flow":
            reconstruction = x + x0
            delta_center = torch.mean(reconstruction, dim=2, keepdim=True)
            x = x - delta_center
            y = y - delta_center
            x0 = x0 - delta_center
        '''

        recon = xr_t + xs_t
        # encode x, y, x0 features        
        xs_emb = self.x_embedder(xs_t)

        if self.model_cfg.x0_encoder is not None:
            assert x0 is not None, "x0 features must be provided if x0_encoder is not None"
            x0_emb = self.x0_embedder(x0)
            s_emb = torch.cat([xs_emb, x0_emb], dim=1)
        s_emb = s_emb.permute(0, 2, 1)

        if self.model_cfg.y_encoder is not None:
            y_local = y - xr_t
            y_emb_local = self.y_embedder_local(y_local)
            y_emb_local = y_emb_local.permute(0, 2, 1)

            y_emb_global = self.y_embedder(y)
            y_emb_global = y_emb_global.permute(0, 2, 1)

        #recon_emb = self.recon_embedder(xs_t)
        recon_emb = self.recon_embedder(recon)
        recon_emb = torch.cat([recon_emb, x0_emb], dim=1)
        recon_emb = recon_emb.permute(0, 2, 1)
        token = self.ref_frame_token.expand(recon_emb.size(0), 1, self.ref_frame_token.size(-1))
        r_emb = torch.cat([recon_emb, token], dim=1)

        # timestep embedding
        t_emb = self.t_embedder(t)

        # forward pass through DiT blocks
        for block in self.blocks_r:
            xr = block(r_emb, y_emb_global, t_emb)
        for block in self.blocks_s:
            xs = block(s_emb, y_emb_local, t_emb)
        # (8,512, 128)
        
        xr_token = xr[:, -1:, :]
        xs_token = xs

        # final layer
        xs = self.final_layer_s(xs_token, t_emb) # (8,512, 6)

        xr = self.final_layer_r(xr_token, t_emb) # (8,1, 6)

        xs = xs.permute(0, 2, 1)
        xr = xr.permute(0, 2, 1)

        return xr, xs

class Mu_DiT_Take4(nn.Module):
    """
    Diffusion Transformer adapted for point cloud inputs. Uses object-centric cross attention.
    """
    def __init__(
            self,
            in_channels=3,
            hidden_size=1152,
            depth=28,
            num_heads=16,
            mlp_ratio=4.0,
            learn_sigma=True,
            model_cfg=None,
    ):
        super().__init__()
        self.learn_sigma = learn_sigma
        self.in_channels = in_channels
        # self.out_channels = in_channels * 2 if learn_sigma else in_channels
        self.out_channels = 6 if learn_sigma else 3
        self.num_heads = num_heads
        self.model_cfg = model_cfg

        x_encoder_hidden_dims = hidden_size
        if self.model_cfg.x_encoder is not None and self.model_cfg.x0_encoder is not None:
            # We are concatenating x and x0 features so we halve the hidden size
            x_encoder_hidden_dims = hidden_size // 2
        
        # Encoder for current timestep x features       
        if self.model_cfg.x_encoder == "mlp":
            # x_embedder is conv1d layer instead of 2d patch embedder
            self.x_embedder = nn.Conv1d(
                in_channels,
                x_encoder_hidden_dims,
                kernel_size=1,
                stride=1,
                padding=0,
                bias=True,
            )
=======
        # Initializing point cloud encoder wrapper.
        if self.model_cfg.point_encoder == "mlp":
            encoder_fn = partial(mlp_encoder, in_channels=self.in_channels)
        elif self.model_cfg.point_encoder == "pn2":
            encoder_fn = partial(pn2_encoder, in_channels=self.in_channels, model_cfg=self.model_cfg)
>>>>>>> 355d475f
        else:
            raise ValueError(f"Invalid point_encoder: {self.model_cfg.point_encoder}")
        
        # Creating base encoders - action-frame, and prediction frame.
        self.action_encoder = encoder_fn(out_channels=hidden_size)
        self.pred_encoder = encoder_fn(out_channels=hidden_size)

        # Creating extra feature encoders, if necessary.
        if self.model_cfg.feature:
            self.feature_encoder = encoder_fn(in_channels=9, out_channels=hidden_size)
            self.action_mixer = mlp_encoder(3 * hidden_size, hidden_size)
        else:
            self.action_mixer = mlp_encoder(2 * hidden_size, hidden_size)

        # Timestamp embedding.
        self.t_embedder = TimestepEmbedder(hidden_size)

<<<<<<< HEAD
        # DiT blocks
        block_fn_r = DiTRefBlock
        self.blocks_r = nn.ModuleList(
            [
                block_fn_r(hidden_size, num_heads, mlp_ratio=mlp_ratio)
                for _ in range(depth)
            ]
        )
        self.blocks_s = nn.ModuleList(
=======
        # DiT blocks.
        self.blocks = nn.ModuleList(
>>>>>>> 355d475f
            [
                DiTCrossBlock(hidden_size, num_heads, mlp_ratio=mlp_ratio)
                for _ in range(depth)
            ]
        )

        # Final layer; functionally setting patch size to 1 for a point cloud.
        self.final_layer_r = FinalLayer(hidden_size, 1, self.out_channels)
        self.final_layer_s = FinalLayer(hidden_size, 1, self.out_channels)
        
        self.ref_frame_token = nn.Parameter(torch.randn(1, 1, hidden_size))


        self.initialize_weights()

    
        self.initialize_weights()

    def initialize_weights(self):
        # Initialize transformer layers:
        def _basic_init(module):
            if isinstance(module, nn.Linear):
                torch.nn.init.xavier_uniform_(module.weight)
                if module.bias is not None:
                    nn.init.constant_(module.bias, 0)

        self.apply(_basic_init)

        # Initialize timestep embedding MLP:
        nn.init.normal_(self.t_embedder.mlp[0].weight, std=0.02)
        nn.init.normal_(self.t_embedder.mlp[2].weight, std=0.02)

        # Zero-out adaLN modulation layers in DiT blocks:
        for block in self.blocks:
            nn.init.constant_(block.adaLN_modulation[-1].weight, 0)
            nn.init.constant_(block.adaLN_modulation[-1].bias, 0)

        # Zero-out output layers:
        nn.init.constant_(self.final_layer_r.adaLN_modulation[-1].weight, 0)
        nn.init.constant_(self.final_layer_r.adaLN_modulation[-1].bias, 0)
        nn.init.constant_(self.final_layer_r.linear.weight, 0)
        nn.init.constant_(self.final_layer_r.linear.bias, 0)

        nn.init.constant_(self.final_layer_s.adaLN_modulation[-1].weight, 0)
        nn.init.constant_(self.final_layer_s.adaLN_modulation[-1].bias, 0)
        nn.init.constant_(self.final_layer_s.linear.weight, 0)
        nn.init.constant_(self.final_layer_s.linear.bias, 0)

    def forward(
            self,
            xr_t: torch.Tensor,
            xs_t: torch.Tensor,
            t: torch.Tensor,
            y: torch.Tensor,
            x0: Optional[torch.Tensor] = None,
    ) -> torch.Tensor:
        """
        Forward pass of DiT with scene cross attention.

        Args:
            x (torch.Tensor): (B, D, N) tensor of batched current timestep x (e.g. noised action) features
            t (torch.Tensor): (B,) tensor of diffusion timesteps
            y (torch.Tensor): (B, D, N) tensor of un-noised scene (e.g. anchor) features
            x0 (torch.Tensor): (B, D, N) tensor of un-noised x (e.g. action) features
        """

        if self.model_cfg.type == "flow":
            x_flow = xs_t
            x_recon = xs_t + x0
        else:
            x_flow = xs_t - x0
            x_recon = xs_t

        # Dynamically center anchor
        y = y - xr_t

        # Encode base features - action-frame, and prediction frame.
        action_size = x0.shape[-1]
        action_enc = self.action_encoder(x0)
        pred_enc = self.pred_encoder(torch.cat([x_recon, y], dim=-1))
        action_pred_enc, anchor_pred_enc = pred_enc[:, :, :action_size], pred_enc[:, :, action_size:]
        anchor_pred_enc = anchor_pred_enc.permute(0, 2, 1)

        # Encode extra features, if necessary.
        if self.model_cfg.feature:
            shape = x_recon - torch.mean(x_recon, dim=2, keepdim=True)
            flow_zeromean = x_flow - torch.mean(x_flow, dim=2, keepdim=True)
            feature_enc = self.feature_encoder(
                torch.cat([shape, x_flow, flow_zeromean], dim=1)
            )
            action_features = [action_enc, action_pred_enc, feature_enc]
        else:
            action_features = [action_enc, action_pred_enc]
        
        # Compress action features to hidden size through action mixer.
        x_enc = torch.cat(action_features, dim=1)
        x_enc = self.action_mixer(x_enc).permute(0, 2, 1)
        token = self.ref_frame_token.expand(x_enc.size(0), 1, self.ref_frame_token.size(-1))
        x_enc = torch.cat([x_enc, token], dim=1)

        # Timestep embedding.
        t_emb = self.t_embedder(t)

        # Forward pass through DiT blocks.
        for block in self.blocks:
            x_enc = block(x_enc, anchor_pred_enc, t_emb)

        xr_token = x_enc[:, -1:, :]
        xs_token = x_enc[:, :-1, :]

        # Final layer
        xs = self.final_layer_s(xs_token, t_emb) # (8, 512, 6)

        xr = self.final_layer_r(xr_token, t_emb) # (8, 1, 6)

        xs = xs.permute(0, 2, 1)
        xr = xr.permute(0, 2, 1)

        return xr, xs

class TAX3Dv2_FixedFrame_Token_DiT(nn.Module):
    """
    Diffusion Transformer adapted for point cloud inputs. Uses object-centric cross attention, 
    and joint-feature encoding.
    """
    def __init__(
            self,
            in_channels=3,
            hidden_size=1152,
            depth=28,
            num_heads=16,
            mlp_ratio=4.0,
            learn_sigma=True,
            model_cfg=None,
    ):
        super().__init__()
        self.learn_sigma = learn_sigma
        self.in_channels = in_channels
        # self.out_channels = in_channels * 2 if learn_sigma else in_channels
        self.out_channels = 6 if learn_sigma else 3
        self.num_heads = num_heads
        self.model_cfg = model_cfg

        # Initializing point cloud encoder wrapper.
        if self.model_cfg.point_encoder == "mlp":
            encoder_fn = partial(mlp_encoder, in_channels=self.in_channels)
        elif self.model_cfg.point_encoder == "pn2":
            encoder_fn = partial(pn2_encoder, in_channels=self.in_channels, model_cfg=self.model_cfg)
        else:
            raise ValueError(f"Invalid point_encoder: {self.model_cfg.point_encoder}")
        
        # Creating base encoders - action-frame, and prediction frame.
        self.action_encoder = encoder_fn(out_channels=hidden_size)
        self.pred_encoder = encoder_fn(out_channels=hidden_size)

        # Creating extra feature encoders, if necessary.
        if self.model_cfg.feature:
            self.feature_encoder = encoder_fn(in_channels=9, out_channels=hidden_size)
            self.action_mixer = mlp_encoder(3 * hidden_size, hidden_size)
        else:
            self.action_mixer = mlp_encoder(2 * hidden_size, hidden_size)

        # Timestamp embedding.
        self.t_embedder = TimestepEmbedder(hidden_size)

        # DiT blocks.
        self.blocks = nn.ModuleList(
            [
                DiTCrossBlock(hidden_size, num_heads, mlp_ratio=mlp_ratio)
                for _ in range(depth)
            ]
        )

        # Final layer; functionally setting patch size to 1 for a point cloud.
        self.final_layer_r = FinalLayer(hidden_size, 1, self.out_channels)
        self.final_layer_s = FinalLayer(hidden_size, 1, self.out_channels)
        
        self.ref_frame_token = nn.Parameter(torch.randn(1, 1, hidden_size))
        
        self.initialize_weights()
    
    def initialize_weights(self):
        # Initialize transformer layers:
        def _basic_init(module):
            if isinstance(module, nn.Linear):
                torch.nn.init.xavier_uniform_(module.weight)
                if module.bias is not None:
                    nn.init.constant_(module.bias, 0)

        self.apply(_basic_init)

        # Initialize timestep embedding MLP:
        nn.init.normal_(self.t_embedder.mlp[0].weight, std=0.02)
        nn.init.normal_(self.t_embedder.mlp[2].weight, std=0.02)

        # Zero-out adaLN modulation layers in DiT blocks:
        for block in self.blocks:
            nn.init.constant_(block.adaLN_modulation[-1].weight, 0)
            nn.init.constant_(block.adaLN_modulation[-1].bias, 0)

        # Zero-out output layers:
        nn.init.constant_(self.final_layer_r.adaLN_modulation[-1].weight, 0)
        nn.init.constant_(self.final_layer_r.adaLN_modulation[-1].bias, 0)
        nn.init.constant_(self.final_layer_r.linear.weight, 0)
        nn.init.constant_(self.final_layer_r.linear.bias, 0)

        nn.init.constant_(self.final_layer_s.adaLN_modulation[-1].weight, 0)
        nn.init.constant_(self.final_layer_s.adaLN_modulation[-1].bias, 0)
        nn.init.constant_(self.final_layer_s.linear.weight, 0)
        nn.init.constant_(self.final_layer_s.linear.bias, 0)

    def forward(
            self,
            xr_t: torch.Tensor,
            xs_t: torch.Tensor,
            t: torch.Tensor,
            y: torch.Tensor,
            x0: Optional[torch.Tensor] = None,
    ) -> torch.Tensor:
        """
        Forward pass of DiT with scene cross attention.

        Args:
            x (torch.Tensor): (B, D, N) tensor of batched current timestep x (e.g. noised action) features
            t (torch.Tensor): (B,) tensor of diffusion timesteps
            y (torch.Tensor): (B, D, N) tensor of un-noised scene (e.g. anchor) features
            x0 (torch.Tensor): (B, D, N) tensor of un-noised x (e.g. action) features
        """
        x = xr_t + xs_t
        if self.model_cfg.type == "flow":
            x_flow = x
            x_recon = x + x0
        else:
            x_flow = x - x0
            x_recon = x

        # Encode base features - action-frame, and prediction frame.
        action_size = x0.shape[-1]
        action_enc = self.action_encoder(x0)
        pred_enc = self.pred_encoder(torch.cat([x_recon, y], dim=-1))
        action_pred_enc, anchor_pred_enc = pred_enc[:, :, :action_size], pred_enc[:, :, action_size:]
        anchor_pred_enc = anchor_pred_enc.permute(0, 2, 1)

        # Encode extra features, if necessary.
        if self.model_cfg.feature:
            shape = x_recon - torch.mean(x_recon, dim=2, keepdim=True)
            flow_zeromean = x_flow - torch.mean(x_flow, dim=2, keepdim=True)
            feature_enc = self.feature_encoder(
                torch.cat([shape, x_flow, flow_zeromean], dim=1)
            )
            action_features = [action_enc, action_pred_enc, feature_enc]
        else:
            action_features = [action_enc, action_pred_enc]
        
        # Compress action features to hidden size through action mixer.
        x_enc = torch.cat(action_features, dim=1)
        x_enc = self.action_mixer(x_enc).permute(0, 2, 1)
        token = self.ref_frame_token.expand(x_enc.size(0), 1, self.ref_frame_token.size(-1))
        x_enc = torch.cat([x_enc, token], dim=1)

        # Timestep embedding.
        t_emb = self.t_embedder(t)

        # Forward pass through DiT blocks.
        for block in self.blocks:
            x_enc = block(x_enc, anchor_pred_enc, t_emb)

        xr_token = x_enc[:, -1:, :]
        xs_token = x_enc[:, :-1, :]

        # Final layer
        xs = self.final_layer_s(xs_token, t_emb) # (8, 512, 6)

        xr = self.final_layer_r(xr_token, t_emb) # (8, 1, 6)

        xs = xs.permute(0, 2, 1)
        xr = xr.permute(0, 2, 1)

        return xr, xs

class TAX3Dv2_FixedFrame_Dual_DiT(nn.Module):
    """
    Diffusion Transformer adapted for point cloud inputs. Uses object-centric cross attention, 
    and joint-feature encoding.
    """
    def __init__(
            self,
            in_channels=3,
            hidden_size=1152,
            depth=28,
            num_heads=16,
            mlp_ratio=4.0,
            learn_sigma=True,
            model_cfg=None,
    ):
        super().__init__()
        self.learn_sigma = learn_sigma
        self.in_channels = in_channels
        # self.out_channels = in_channels * 2 if learn_sigma else in_channels
        self.out_channels = 6 if learn_sigma else 3
        self.num_heads = num_heads
        self.model_cfg = model_cfg

        # Initializing point cloud encoder wrapper.
        if self.model_cfg.point_encoder == "mlp":
            encoder_fn = partial(mlp_encoder, in_channels=self.in_channels)
        elif self.model_cfg.point_encoder == "pn2":
            encoder_fn = partial(pn2_encoder, in_channels=self.in_channels, model_cfg=self.model_cfg)
        else:
            raise ValueError(f"Invalid point_encoder: {self.model_cfg.point_encoder}")
        
        # Creating base encoders - action-frame, and prediction frame.
        self.action_encoder = encoder_fn(out_channels=hidden_size)
        self.pred_encoder = encoder_fn(out_channels=hidden_size)

        # encoders for xr and xs
        self.r_encoder = encoder_fn(out_channels=hidden_size)
        self.s_encoder = encoder_fn(out_channels=hidden_size)

        # Creating extra feature encoders, if necessary.
        # No shape features anymore, since we are encoding them separately
        if self.model_cfg.feature:
            self.feature_encoder = encoder_fn(in_channels=6, out_channels=hidden_size)
            self.action_mixer_r = mlp_encoder(4 * hidden_size, hidden_size)
            self.action_mixer_s = mlp_encoder(4 * hidden_size, hidden_size)
        else:
            self.action_mixer_r = mlp_encoder(3 * hidden_size, hidden_size)
            self.action_mixer_s = mlp_encoder(3 * hidden_size, hidden_size)

        # Timestamp embedding.
        self.t_embedder = TimestepEmbedder(hidden_size)

        # DiT blocks.
        self.blocks_r = nn.ModuleList(
            [
                DiTCrossBlock(hidden_size, num_heads, mlp_ratio=mlp_ratio)
                for _ in range(depth)
            ]
        )
        self.blocks_s = nn.ModuleList(
            [
                DiTCrossBlock(hidden_size, num_heads, mlp_ratio=mlp_ratio)
                for _ in range(depth)
            ]
        )
        # functionally setting patch size to 1 for a point cloud
        self.final_layer_r = FinalLayer_r(hidden_size, 1, self.out_channels)
        self.final_layer_s = FinalLayer_s(hidden_size, 1, self.out_channels)
        self.initialize_weights()
    
    def initialize_weights(self):
        # Initialize transformer layers:
        def _basic_init(module):
            if isinstance(module, nn.Linear):
                torch.nn.init.xavier_uniform_(module.weight)
                if module.bias is not None:
                    nn.init.constant_(module.bias, 0)

        self.apply(_basic_init)

        # Initialize timestep embedding MLP:
        nn.init.normal_(self.t_embedder.mlp[0].weight, std=0.02)
        nn.init.normal_(self.t_embedder.mlp[2].weight, std=0.02)

        # Zero-out adaLN modulation layers in DiT blocks:
        for block in self.blocks_r:
            nn.init.constant_(block.adaLN_modulation[-1].weight, 0)
            nn.init.constant_(block.adaLN_modulation[-1].bias, 0)
        for block in self.blocks_s:
            nn.init.constant_(block.adaLN_modulation[-1].weight, 0)
            nn.init.constant_(block.adaLN_modulation[-1].bias, 0)

        # Zero-out output layers:
        nn.init.constant_(self.final_layer_r.adaLN_modulation[-1].weight, 0)
        nn.init.constant_(self.final_layer_r.adaLN_modulation[-1].bias, 0)
        nn.init.constant_(self.final_layer_r.linear.weight, 0)
        nn.init.constant_(self.final_layer_r.linear.bias, 0)

        nn.init.constant_(self.final_layer_s.adaLN_modulation[-1].weight, 0)
        nn.init.constant_(self.final_layer_s.adaLN_modulation[-1].bias, 0)
        nn.init.constant_(self.final_layer_s.linear.weight, 0)
        nn.init.constant_(self.final_layer_s.linear.bias, 0)

    def forward(
            self,
            xr_t: torch.Tensor,
            xs_t: torch.Tensor,
            t: torch.Tensor,
            y: torch.Tensor,
            x0: Optional[torch.Tensor] = None,
    ) -> torch.Tensor:
        """
        Forward pass of DiT with scene cross attention.

        Args:
            x (torch.Tensor): (B, D, N) tensor of batched current timestep x (e.g. noised action) features
            t (torch.Tensor): (B,) tensor of diffusion timesteps
            y (torch.Tensor): (B, D, N) tensor of un-noised scene (e.g. anchor) features
            x0 (torch.Tensor): (B, D, N) tensor of un-noised x (e.g. action) features
        """
        x = xr_t + xs_t
        if self.model_cfg.type == "flow":
            x_flow = x
            x_recon = x + x0
        else:
            x_flow = x - x0
            x_recon = x

        # Encode base features - action-frame, and prediction frame.
        action_size = x0.shape[-1]
        action_enc = self.action_encoder(x0)
        pred_enc = self.pred_encoder(torch.cat([x_recon, y], dim=-1))
        action_pred_enc, anchor_pred_enc = pred_enc[:, :, :action_size], pred_enc[:, :, action_size:]
        anchor_pred_enc = anchor_pred_enc.permute(0, 2, 1)

        r_enc = self.r_encoder(xr_t)
        r_enc = r_enc.expand(-1, -1, action_enc.size(-1))
        s_enc = self.s_encoder(xs_t)

        # Encode extra features, if necessary.
        if self.model_cfg.feature:
            flow_zeromean = x_flow - torch.mean(x_flow, dim=2, keepdim=True)
            feature_enc = self.feature_encoder(
                torch.cat([x_flow, flow_zeromean], dim=1)
            )
            action_features_r = [action_enc, r_enc, action_pred_enc, feature_enc]
            action_features_s = [action_enc, s_enc, action_pred_enc, feature_enc]
        else:
            action_features_r = [action_enc, r_enc, action_pred_enc]
            action_features_s = [action_enc, s_enc, action_pred_enc]

        # Compress action features to hidden size through action mixer.
        xr_enc = torch.cat(action_features_r, dim=1)
        xr_enc = self.action_mixer_r(xr_enc).permute(0, 2, 1)

        xs_enc = torch.cat(action_features_s, dim=1)
        xs_enc = self.action_mixer_s(xs_enc).permute(0, 2, 1)

        # Timestep embedding.
        t_emb = self.t_embedder(t)

        # forward pass through DiT blocks
        for block in self.blocks_r:
            xr = block(xr_enc, anchor_pred_enc, t_emb)
        for block in self.blocks_s:

            xs = block(xs_enc, anchor_pred_enc, t_emb)

        # final layer
        xs = self.final_layer_s(xs, t_emb) # (8,512, 6)

        xr = self.final_layer_r(xr, t_emb) # (8,1, 6)

        xs = xs.permute(0, 2, 1)
        xr = xr.permute(0, 2, 1)

        return xr, xs

#################################################################################
#                   Sine/Cosine Positional Embedding Functions                  #
#################################################################################
# https://github.com/facebookresearch/mae/blob/main/util/pos_embed.py

def get_2d_sincos_pos_embed(embed_dim, grid_size, cls_token=False, extra_tokens=0):
    """
    grid_size: int of the grid height and width
    return:
    pos_embed: [grid_size*grid_size, embed_dim] or [1+grid_size*grid_size, embed_dim] (w/ or w/o cls_token)
    """
    grid_h = np.arange(grid_size, dtype=np.float32)
    grid_w = np.arange(grid_size, dtype=np.float32)
    grid = np.meshgrid(grid_w, grid_h)  # here w goes first
    grid = np.stack(grid, axis=0)

    grid = grid.reshape([2, 1, grid_size, grid_size])
    pos_embed = get_2d_sincos_pos_embed_from_grid(embed_dim, grid)
    if cls_token and extra_tokens > 0:
        pos_embed = np.concatenate([np.zeros([extra_tokens, embed_dim]), pos_embed], axis=0)
    return pos_embed


def get_2d_sincos_pos_embed_from_grid(embed_dim, grid):
    assert embed_dim % 2 == 0

    # use half of dimensions to encode grid_h
    emb_h = get_1d_sincos_pos_embed_from_grid(embed_dim // 2, grid[0])  # (H*W, D/2)
    emb_w = get_1d_sincos_pos_embed_from_grid(embed_dim // 2, grid[1])  # (H*W, D/2)

    emb = np.concatenate([emb_h, emb_w], axis=1) # (H*W, D)
    return emb


def get_1d_sincos_pos_embed_from_grid(embed_dim, pos):
    """
    embed_dim: output dimension for each position
    pos: a list of positions to be encoded: size (M,)
    out: (M, D)
    """
    assert embed_dim % 2 == 0
    omega = np.arange(embed_dim // 2, dtype=np.float64)
    omega /= embed_dim / 2.
    omega = 1. / 10000**omega  # (D/2,)

    pos = pos.reshape(-1)  # (M,)
    out = np.einsum('m,d->md', pos, omega)  # (M, D/2), outer product

    emb_sin = np.sin(out) # (M, D/2)
    emb_cos = np.cos(out) # (M, D/2)

    emb = np.concatenate([emb_sin, emb_cos], axis=1)  # (M, D)
    return emb


#################################################################################
#                                   DiT Configs                                  #
#################################################################################

def DiT_XL_2(**kwargs):
    return DiT(depth=28, hidden_size=1152, patch_size=2, num_heads=16, **kwargs)

def DiT_XL_4(**kwargs):
    return DiT(depth=28, hidden_size=1152, patch_size=4, num_heads=16, **kwargs)

def DiT_XL_8(**kwargs):
    return DiT(depth=28, hidden_size=1152, patch_size=8, num_heads=16, **kwargs)

def DiT_L_2(**kwargs):
    return DiT(depth=24, hidden_size=1024, patch_size=2, num_heads=16, **kwargs)

def DiT_L_4(**kwargs):
    return DiT(depth=24, hidden_size=1024, patch_size=4, num_heads=16, **kwargs)

def DiT_L_8(**kwargs):
    return DiT(depth=24, hidden_size=1024, patch_size=8, num_heads=16, **kwargs)

def DiT_B_2(**kwargs):
    return DiT(depth=12, hidden_size=768, patch_size=2, num_heads=12, **kwargs)

def DiT_B_4(**kwargs):
    return DiT(depth=12, hidden_size=768, patch_size=4, num_heads=12, **kwargs)

def DiT_B_8(**kwargs):
    return DiT(depth=12, hidden_size=768, patch_size=8, num_heads=12, **kwargs)

def DiT_S_2(**kwargs):
    return DiT(depth=12, hidden_size=384, patch_size=2, num_heads=6, **kwargs)

def DiT_S_4(**kwargs):
    return DiT(depth=12, hidden_size=384, patch_size=4, num_heads=6, **kwargs)

def DiT_S_8(**kwargs):
    return DiT(depth=12, hidden_size=384, patch_size=8, num_heads=6, **kwargs)


DiT_models = {
    'DiT-XL/2': DiT_XL_2,  'DiT-XL/4': DiT_XL_4,  'DiT-XL/8': DiT_XL_8,
    'DiT-L/2':  DiT_L_2,   'DiT-L/4':  DiT_L_4,   'DiT-L/8':  DiT_L_8,
    'DiT-B/2':  DiT_B_2,   'DiT-B/4':  DiT_B_4,   'DiT-B/8':  DiT_B_8,
    'DiT-S/2':  DiT_S_2,   'DiT-S/4':  DiT_S_4,   'DiT-S/8':  DiT_S_8,
}<|MERGE_RESOLUTION|>--- conflicted
+++ resolved
@@ -1067,11 +1067,7 @@
         xr = xr.permute(0, 2, 1)
 
         return xr, xs
-<<<<<<< HEAD
-        
-=======
-
->>>>>>> 355d475f
+
 #################################################################################
 #                                TAX3Dv2 Models                                 #
 #################################################################################
@@ -1098,99 +1094,46 @@
         self.num_heads = num_heads
         self.model_cfg = model_cfg
 
-<<<<<<< HEAD
-        x_encoder_hidden_dims = hidden_size
-        if self.model_cfg.x_encoder is not None and self.model_cfg.x0_encoder is not None:
-            # We are concatenating x and x0 features so we halve the hidden size
-            x_encoder_hidden_dims = hidden_size // 2
-        
-        # Encoder for current timestep x features       
-        if self.model_cfg.x_encoder == "mlp":
-            # x_embedder is conv1d layer instead of 2d patch embedder
-            self.x_embedder = nn.Conv1d(
-                in_channels,
-                x_encoder_hidden_dims//2,
-                kernel_size=1,
-                stride=1,
-                padding=0,
-                bias=True,
-            )
+        # Initializing point cloud encoder wrapper.
+        if self.model_cfg.point_encoder == "mlp":
+            encoder_fn = partial(mlp_encoder, in_channels=self.in_channels)
+        elif self.model_cfg.point_encoder == "pn2":
+            encoder_fn = partial(pn2_encoder, in_channels=self.in_channels, model_cfg=self.model_cfg)
         else:
-            raise ValueError(f"Invalid x_encoder: {self.model_cfg.x_encoder}")
-        
-        self.xr_embedder = nn.Conv1d(
-                in_channels,
-                x_encoder_hidden_dims//2,
-                kernel_size=1,
-                stride=1,
-                padding=0,
-                bias=True,
-        )
-
-        self.xs_embedder = nn.Conv1d(
-                in_channels,
-                x_encoder_hidden_dims//2,
-                kernel_size=1,
-                stride=1,
-                padding=0,
-                bias=True,
-        )
-
-        # Encoder for y features
-        if self.model_cfg.y_encoder == "mlp":
-            self.y_embedder = nn.Conv1d(
-                in_channels,
-                hidden_size,
-                kernel_size=1,
-                stride=1,
-                padding=0,
-                bias=True,
-            )
-        elif self.model_cfg.y_encoder == "dgcnn":
-            self.y_embedder = DGCNN(
-                input_dims=in_channels, emb_dims=hidden_size
-            )
+            raise ValueError(f"Invalid point_encoder: {self.model_cfg.point_encoder}")
+        
+        # Creating base encoders - action-frame, and prediction frame.
+        self.action_encoder = encoder_fn(out_channels=hidden_size)
+        self.pred_encoder = encoder_fn(out_channels=hidden_size)
+
+        # Creating extra feature encoders, if necessary.
+        if self.model_cfg.feature:
+            self.feature_encoder = encoder_fn(in_channels=9, out_channels=hidden_size)
+            self.action_mixer = mlp_encoder(3 * hidden_size, hidden_size)
         else:
-            raise ValueError(f"Invalid y_encoder: {self.model_cfg.y_encoder}")            
-
-        # Encoder for x0 features
-        if self.model_cfg.x0_encoder == "mlp":
-            self.x0_embedder = nn.Conv1d(
-                in_channels,
-                x_encoder_hidden_dims,
-                kernel_size=1,
-                stride=1,
-                padding=0,
-                bias=True,
-            )
-        elif self.model_cfg.x0_encoder == "dgcnn":
-            self.x0_embedder = DGCNN(
-                input_dims=in_channels, emb_dims=x_encoder_hidden_dims
-            )
-        elif self.model_cfg.x0_encoder is None:
-            pass
-        else:
-            raise ValueError(f"Invalid x0_encoder: {self.model_cfg.x0_encoder}")
-        
-        # Timestamp embedding
+            self.action_mixer = mlp_encoder(2 * hidden_size, hidden_size)
+
+        # Timestamp embedding.
         self.t_embedder = TimestepEmbedder(hidden_size)
 
-        # DiT blocks
-        self.blocks_r = nn.ModuleList(
+        # DiT blocks.
+        self.blocks = nn.ModuleList(
             [
                 DiTCrossBlock(hidden_size, num_heads, mlp_ratio=mlp_ratio)
                 for _ in range(depth)
             ]
         )
-        self.blocks_s = nn.ModuleList(
-            [
-                DiTCrossBlock(hidden_size, num_heads, mlp_ratio=mlp_ratio)
-                for _ in range(depth)
-            ]
-        )
-        # functionally setting patch size to 1 for a point cloud
-        self.final_layer_r = FinalLayer_r(hidden_size, 1, self.out_channels)
-        self.final_layer_s = FinalLayer_s(hidden_size, 1, self.out_channels)
+
+        # Final layer; functionally setting patch size to 1 for a point cloud.
+        self.final_layer_r = FinalLayer(hidden_size, 1, self.out_channels)
+        self.final_layer_s = FinalLayer(hidden_size, 1, self.out_channels)
+        
+        self.ref_frame_token = nn.Parameter(torch.randn(1, 1, hidden_size))
+
+
+        self.initialize_weights()
+
+    
         self.initialize_weights()
 
     def initialize_weights(self):
@@ -1203,28 +1146,12 @@
 
         self.apply(_basic_init)
 
-        # Initialize x_embed like nn.Linear (instead of nn.Conv2d):
-        '''
-        w = self.x_embedder.weight.data
-        nn.init.xavier_uniform_(w.view([w.shape[0], -1]))
-        nn.init.constant_(self.x_embedder.bias, 0)
-        '''
-        wr = self.xr_embedder.weight.data
-        nn.init.xavier_uniform_(wr.view([wr.shape[0], -1]))
-        nn.init.constant_(self.xr_embedder.bias, 0)
-        ws = self.xs_embedder.weight.data
-        nn.init.xavier_uniform_(ws.view([ws.shape[0], -1]))
-        nn.init.constant_(self.xs_embedder.bias, 0)
-
         # Initialize timestep embedding MLP:
         nn.init.normal_(self.t_embedder.mlp[0].weight, std=0.02)
         nn.init.normal_(self.t_embedder.mlp[2].weight, std=0.02)
 
         # Zero-out adaLN modulation layers in DiT blocks:
-        for block in self.blocks_r:
-            nn.init.constant_(block.adaLN_modulation[-1].weight, 0)
-            nn.init.constant_(block.adaLN_modulation[-1].bias, 0)
-        for block in self.blocks_s:
+        for block in self.blocks:
             nn.init.constant_(block.adaLN_modulation[-1].weight, 0)
             nn.init.constant_(block.adaLN_modulation[-1].bias, 0)
 
@@ -1254,72 +1181,67 @@
             x (torch.Tensor): (B, D, N) tensor of batched current timestep x (e.g. noised action) features
             t (torch.Tensor): (B,) tensor of diffusion timesteps
             y (torch.Tensor): (B, D, N) tensor of un-noised scene (e.g. anchor) features
-            x0 (Optional[torch.Tensor]): (B, D, N) tensor of un-noised x (e.g. action) features
-        """
-        # noise-centering, if enabled
-        '''
-        if self.model_cfg.type == "point":
-            delta_center = torch.mean(x, dim=2, keepdim=True)
-            x = x - delta_center
-            y = y - delta_center
-            x0 = x0 - delta_center
-        elif self.model_cfg.type == "flow":
-            reconstruction = x + x0
-            delta_center = torch.mean(reconstruction, dim=2, keepdim=True)
-            x = x - delta_center
-            y = y - delta_center
-            x0 = x0 - delta_center
-        '''
-
+            x0 (torch.Tensor): (B, D, N) tensor of un-noised x (e.g. action) features
+        """
+
+        if self.model_cfg.type == "flow":
+            x_flow = xs_t
+            x_recon = xs_t + x0
+        else:
+            x_flow = xs_t - x0
+            x_recon = xs_t
+
+        # Dynamically center anchor
         y = y - xr_t
 
-        # encode x, y, x0 features        
-        x = xr_t + xs_t
-        recon_emb = self.x_embedder(x)
-        
-        xr_emb = self.xr_embedder(xr_t)
-        xr_emb_exp = xr_emb.expand(-1, -1, recon_emb.size(-1))  # [B, hidden_half, N]
-        xr_emb = torch.cat([xr_emb_exp, recon_emb], dim=1)
-
-        xs_emb = self.xs_embedder(xs_t)
-        xs_emb = torch.cat([xs_emb, recon_emb], dim=1)
-
-        if self.model_cfg.x0_encoder is not None:
-            assert x0 is not None, "x0 features must be provided if x0_encoder is not None"
-            x0_emb = self.x0_embedder(x0)
-            xr_emb = torch.cat([xr_emb, x0_emb], dim=1)
-            xs_emb = torch.cat([xs_emb, x0_emb], dim=1)
-
-        if self.model_cfg.y_encoder is not None:
-            y_emb = self.y_embedder(y)
-            y_emb = y_emb.permute(0, 2, 1)
-
-        xr = xr_emb.permute(0, 2, 1)
-        xs = xs_emb.permute(0, 2, 1)
-
-        # timestep embedding
+        # Encode base features - action-frame, and prediction frame.
+        action_size = x0.shape[-1]
+        action_enc = self.action_encoder(x0)
+        pred_enc = self.pred_encoder(torch.cat([x_recon, y], dim=-1))
+        action_pred_enc, anchor_pred_enc = pred_enc[:, :, :action_size], pred_enc[:, :, action_size:]
+        anchor_pred_enc = anchor_pred_enc.permute(0, 2, 1)
+
+        # Encode extra features, if necessary.
+        if self.model_cfg.feature:
+            shape = x_recon - torch.mean(x_recon, dim=2, keepdim=True)
+            flow_zeromean = x_flow - torch.mean(x_flow, dim=2, keepdim=True)
+            feature_enc = self.feature_encoder(
+                torch.cat([shape, x_flow, flow_zeromean], dim=1)
+            )
+            action_features = [action_enc, action_pred_enc, feature_enc]
+        else:
+            action_features = [action_enc, action_pred_enc]
+        
+        # Compress action features to hidden size through action mixer.
+        x_enc = torch.cat(action_features, dim=1)
+        x_enc = self.action_mixer(x_enc).permute(0, 2, 1)
+        token = self.ref_frame_token.expand(x_enc.size(0), 1, self.ref_frame_token.size(-1))
+        x_enc = torch.cat([x_enc, token], dim=1)
+
+        # Timestep embedding.
         t_emb = self.t_embedder(t)
 
-        # forward pass through DiT blocks
-        for block in self.blocks_r:
-            xr = block(xr, y_emb, t_emb)
-        for block in self.blocks_s:
-            xs = block(xs, y_emb, t_emb)
-        # (8,512, 128)
-
-        # final layer
-        xs = self.final_layer_s(xs, t_emb) # (8,512, 6)
-
-        xr = self.final_layer_r(xr, t_emb) # (8,1, 6)
+        # Forward pass through DiT blocks.
+        for block in self.blocks:
+            x_enc = block(x_enc, anchor_pred_enc, t_emb)
+
+        xr_token = x_enc[:, -1:, :]
+        xs_token = x_enc[:, :-1, :]
+
+        # Final layer
+        xs = self.final_layer_s(xs_token, t_emb) # (8, 512, 6)
+
+        xr = self.final_layer_r(xr_token, t_emb) # (8, 1, 6)
 
         xs = xs.permute(0, 2, 1)
         xr = xr.permute(0, 2, 1)
 
         return xr, xs
 
-class Mu_DiT_Take2(nn.Module):
-    """
-    Diffusion Transformer adapted for point cloud inputs. Uses object-centric cross attention.
+class TAX3Dv2_FixedFrame_Token_DiT(nn.Module):
+    """
+    Diffusion Transformer adapted for point cloud inputs. Uses object-centric cross attention, 
+    and joint-feature encoding.
     """
     def __init__(
             self,
@@ -1339,66 +1261,29 @@
         self.num_heads = num_heads
         self.model_cfg = model_cfg
 
-        x_encoder_hidden_dims = hidden_size
-        if self.model_cfg.x_encoder is not None and self.model_cfg.x0_encoder is not None:
-            # We are concatenating x and x0 features so we halve the hidden size
-            x_encoder_hidden_dims = hidden_size // 2
-        
-        # Encoder for current timestep x features       
-        if self.model_cfg.x_encoder == "mlp":
-            # x_embedder is conv1d layer instead of 2d patch embedder
-            self.x_embedder = nn.Conv1d(
-                in_channels,
-                x_encoder_hidden_dims,
-                kernel_size=1,
-                stride=1,
-                padding=0,
-                bias=True,
-            )
+        # Initializing point cloud encoder wrapper.
+        if self.model_cfg.point_encoder == "mlp":
+            encoder_fn = partial(mlp_encoder, in_channels=self.in_channels)
+        elif self.model_cfg.point_encoder == "pn2":
+            encoder_fn = partial(pn2_encoder, in_channels=self.in_channels, model_cfg=self.model_cfg)
         else:
-            raise ValueError(f"Invalid x_encoder: {self.model_cfg.x_encoder}")
-        
- 
-        # Encoder for y features
-        if self.model_cfg.y_encoder == "mlp":
-            self.y_embedder = nn.Conv1d(
-                in_channels,
-                hidden_size,
-                kernel_size=1,
-                stride=1,
-                padding=0,
-                bias=True,
-            )
-        elif self.model_cfg.y_encoder == "dgcnn":
-            self.y_embedder = DGCNN(
-                input_dims=in_channels, emb_dims=hidden_size
-            )
+            raise ValueError(f"Invalid point_encoder: {self.model_cfg.point_encoder}")
+        
+        # Creating base encoders - action-frame, and prediction frame.
+        self.action_encoder = encoder_fn(out_channels=hidden_size)
+        self.pred_encoder = encoder_fn(out_channels=hidden_size)
+
+        # Creating extra feature encoders, if necessary.
+        if self.model_cfg.feature:
+            self.feature_encoder = encoder_fn(in_channels=9, out_channels=hidden_size)
+            self.action_mixer = mlp_encoder(3 * hidden_size, hidden_size)
         else:
-            raise ValueError(f"Invalid y_encoder: {self.model_cfg.y_encoder}")            
-
-        # Encoder for x0 features
-        if self.model_cfg.x0_encoder == "mlp":
-            self.x0_embedder = nn.Conv1d(
-                in_channels,
-                x_encoder_hidden_dims,
-                kernel_size=1,
-                stride=1,
-                padding=0,
-                bias=True,
-            )
-        elif self.model_cfg.x0_encoder == "dgcnn":
-            self.x0_embedder = DGCNN(
-                input_dims=in_channels, emb_dims=x_encoder_hidden_dims
-            )
-        elif self.model_cfg.x0_encoder is None:
-            pass
-        else:
-            raise ValueError(f"Invalid x0_encoder: {self.model_cfg.x0_encoder}")
-        
-        # Timestamp embedding
+            self.action_mixer = mlp_encoder(2 * hidden_size, hidden_size)
+
+        # Timestamp embedding.
         self.t_embedder = TimestepEmbedder(hidden_size)
 
-        # DiT blocks
+        # DiT blocks.
         self.blocks = nn.ModuleList(
             [
                 DiTCrossBlock(hidden_size, num_heads, mlp_ratio=mlp_ratio)
@@ -1406,14 +1291,14 @@
             ]
         )
 
-        # functionally setting patch size to 1 for a point cloud
+        # Final layer; functionally setting patch size to 1 for a point cloud.
         self.final_layer_r = FinalLayer(hidden_size, 1, self.out_channels)
         self.final_layer_s = FinalLayer(hidden_size, 1, self.out_channels)
         
         self.ref_frame_token = nn.Parameter(torch.randn(1, 1, hidden_size))
-
+        
         self.initialize_weights()
-
+    
     def initialize_weights(self):
         # Initialize transformer layers:
         def _basic_init(module):
@@ -1423,16 +1308,6 @@
                     nn.init.constant_(module.bias, 0)
 
         self.apply(_basic_init)
-
-        # Initialize x_embed like nn.Linear (instead of nn.Conv2d):
-        '''
-        w = self.x_embedder.weight.data
-        nn.init.xavier_uniform_(w.view([w.shape[0], -1]))
-        nn.init.constant_(self.x_embedder.bias, 0)
-        '''
-        w = self.x_embedder.weight.data
-        nn.init.xavier_uniform_(w.view([w.shape[0], -1]))
-        nn.init.constant_(self.x_embedder.bias, 0)
 
         # Initialize timestep embedding MLP:
         nn.init.normal_(self.t_embedder.mlp[0].weight, std=0.02)
@@ -1469,65 +1344,64 @@
             x (torch.Tensor): (B, D, N) tensor of batched current timestep x (e.g. noised action) features
             t (torch.Tensor): (B,) tensor of diffusion timesteps
             y (torch.Tensor): (B, D, N) tensor of un-noised scene (e.g. anchor) features
-            x0 (Optional[torch.Tensor]): (B, D, N) tensor of un-noised x (e.g. action) features
-        """
-        # noise-centering, if enabled
-        '''
-        if self.model_cfg.type == "point":
-            delta_center = torch.mean(x, dim=2, keepdim=True)
-            x = x - delta_center
-            y = y - delta_center
-            x0 = x0 - delta_center
-        elif self.model_cfg.type == "flow":
-            reconstruction = x + x0
-            delta_center = torch.mean(reconstruction, dim=2, keepdim=True)
-            x = x - delta_center
-            y = y - delta_center
-            x0 = x0 - delta_center
-        '''
-        y = y - xr_t
-
-        # encode x, y, x0 features        
-        xs_emb = self.x_embedder(xs_t)
-
-        if self.model_cfg.x0_encoder is not None:
-            assert x0 is not None, "x0 features must be provided if x0_encoder is not None"
-            x0_emb = self.x0_embedder(x0)
-            xs_emb = torch.cat([xs_emb, x0_emb], dim=1)
-
-        if self.model_cfg.y_encoder is not None:
-            y_emb = self.y_embedder(y)
-            y_emb = y_emb.permute(0, 2, 1)
-
-        xs = xs_emb.permute(0, 2, 1)
-
-        token = self.ref_frame_token.expand(xs.size(0), 1, self.ref_frame_token.size(-1))
-        xs = torch.cat([xs, token], dim=1)
-
-        # timestep embedding
+            x0 (torch.Tensor): (B, D, N) tensor of un-noised x (e.g. action) features
+        """
+        x = xr_t + xs_t
+        if self.model_cfg.type == "flow":
+            x_flow = x
+            x_recon = x + x0
+        else:
+            x_flow = x - x0
+            x_recon = x
+
+        # Encode base features - action-frame, and prediction frame.
+        action_size = x0.shape[-1]
+        action_enc = self.action_encoder(x0)
+        pred_enc = self.pred_encoder(torch.cat([x_recon, y], dim=-1))
+        action_pred_enc, anchor_pred_enc = pred_enc[:, :, :action_size], pred_enc[:, :, action_size:]
+        anchor_pred_enc = anchor_pred_enc.permute(0, 2, 1)
+
+        # Encode extra features, if necessary.
+        if self.model_cfg.feature:
+            shape = x_recon - torch.mean(x_recon, dim=2, keepdim=True)
+            flow_zeromean = x_flow - torch.mean(x_flow, dim=2, keepdim=True)
+            feature_enc = self.feature_encoder(
+                torch.cat([shape, x_flow, flow_zeromean], dim=1)
+            )
+            action_features = [action_enc, action_pred_enc, feature_enc]
+        else:
+            action_features = [action_enc, action_pred_enc]
+        
+        # Compress action features to hidden size through action mixer.
+        x_enc = torch.cat(action_features, dim=1)
+        x_enc = self.action_mixer(x_enc).permute(0, 2, 1)
+        token = self.ref_frame_token.expand(x_enc.size(0), 1, self.ref_frame_token.size(-1))
+        x_enc = torch.cat([x_enc, token], dim=1)
+
+        # Timestep embedding.
         t_emb = self.t_embedder(t)
 
-        # forward pass through DiT blocks
+        # Forward pass through DiT blocks.
         for block in self.blocks:
-            xs = block(xs, y_emb, t_emb)
-        # (8,512, 128)
-        
-        xr_token = xs[:, -1:, :]
-        xs_token = xs[:, :-1, :]
-
-        # final layer
-        xs = self.final_layer_s(xs_token, t_emb) # (8,512, 6)
-
-        xr = self.final_layer_r(xr_token, t_emb) # (8,1, 6)
+            x_enc = block(x_enc, anchor_pred_enc, t_emb)
+
+        xr_token = x_enc[:, -1:, :]
+        xs_token = x_enc[:, :-1, :]
+
+        # Final layer
+        xs = self.final_layer_s(xs_token, t_emb) # (8, 512, 6)
+
+        xr = self.final_layer_r(xr_token, t_emb) # (8, 1, 6)
 
         xs = xs.permute(0, 2, 1)
         xr = xr.permute(0, 2, 1)
 
         return xr, xs
 
-class Mu_DiT_Take3(nn.Module):
-    """
-    Diffusion Transformer adapted for point cloud inputs. Uses object-centric cross attention.
+class TAX3Dv2_FixedFrame_Dual_DiT(nn.Module):
+    """
+    Diffusion Transformer adapted for point cloud inputs. Uses object-centric cross attention, 
+    and joint-feature encoding.
     """
     def __init__(
             self,
@@ -1547,603 +1421,6 @@
         self.num_heads = num_heads
         self.model_cfg = model_cfg
 
-        x_encoder_hidden_dims = hidden_size
-        if self.model_cfg.x_encoder is not None and self.model_cfg.x0_encoder is not None:
-            # We are concatenating x and x0 features so we halve the hidden size
-            x_encoder_hidden_dims = hidden_size // 2
-        
-        # Encoder for current timestep x features       
-        if self.model_cfg.x_encoder == "mlp":
-            # x_embedder is conv1d layer instead of 2d patch embedder
-            self.x_embedder = nn.Conv1d(
-                in_channels,
-                x_encoder_hidden_dims,
-                kernel_size=1,
-                stride=1,
-                padding=0,
-                bias=True,
-            )
-        else:
-            raise ValueError(f"Invalid x_encoder: {self.model_cfg.x_encoder}")
-        
-        self.recon_embedder = nn.Conv1d(
-            in_channels,
-            x_encoder_hidden_dims,
-            kernel_size=1,
-            stride=1,
-            padding=0,
-            bias=True,
-        )  
- 
-        # Encoder for y features
-        if self.model_cfg.y_encoder == "mlp":
-            self.y_embedder = nn.Conv1d(
-                in_channels,
-                hidden_size,
-                kernel_size=1,
-                stride=1,
-                padding=0,
-                bias=True,
-            )
-        elif self.model_cfg.y_encoder == "dgcnn":
-            self.y_embedder = DGCNN(
-                input_dims=in_channels, emb_dims=hidden_size
-            )
-        else:
-            raise ValueError(f"Invalid y_encoder: {self.model_cfg.y_encoder}")            
-
-        self.y_embedder_local = nn.Conv1d(
-            in_channels,
-            hidden_size,
-            kernel_size=1,
-            stride=1,
-            padding=0,
-            bias=True,
-        )
-
-        # Encoder for x0 features
-        if self.model_cfg.x0_encoder == "mlp":
-            self.x0_embedder = nn.Conv1d(
-                in_channels,
-                x_encoder_hidden_dims,
-                kernel_size=1,
-                stride=1,
-                padding=0,
-                bias=True,
-            )
-        elif self.model_cfg.x0_encoder == "dgcnn":
-            self.x0_embedder = DGCNN(
-                input_dims=in_channels, emb_dims=x_encoder_hidden_dims
-            )
-        elif self.model_cfg.x0_encoder is None:
-            pass
-        else:
-            raise ValueError(f"Invalid x0_encoder: {self.model_cfg.x0_encoder}")
-        
-        # Timestamp embedding
-        self.t_embedder = TimestepEmbedder(hidden_size)
-
-        # DiT blocks
-        self.blocks_r = nn.ModuleList(
-            [
-                DiTCrossBlock(hidden_size, num_heads, mlp_ratio=mlp_ratio)
-                for _ in range(depth)
-            ]
-        )
-        self.blocks_s = nn.ModuleList(
-            [
-                DiTCrossBlock(hidden_size, num_heads, mlp_ratio=mlp_ratio)
-                for _ in range(depth)
-            ]
-        )
-        # functionally setting patch size to 1 for a point cloud
-        self.final_layer_r = FinalLayer(hidden_size, 1, self.out_channels)
-        self.final_layer_s = FinalLayer(hidden_size, 1, self.out_channels)
-        
-        self.ref_frame_token = nn.Parameter(torch.randn(1, 1, hidden_size))
-
-        self.initialize_weights()
-
-    def initialize_weights(self):
-        # Initialize transformer layers:
-        def _basic_init(module):
-            if isinstance(module, nn.Linear):
-                torch.nn.init.xavier_uniform_(module.weight)
-                if module.bias is not None:
-                    nn.init.constant_(module.bias, 0)
-
-        self.apply(_basic_init)
-
-        # Initialize x_embed like nn.Linear (instead of nn.Conv2d):
-        w = self.x_embedder.weight.data
-        nn.init.xavier_uniform_(w.view([w.shape[0], -1]))
-        nn.init.constant_(self.x_embedder.bias, 0)
-        w_recon = self.recon_embedder.weight.data
-        nn.init.xavier_uniform_(w_recon.view([w_recon.shape[0], -1]))
-        nn.init.constant_(self.recon_embedder.bias, 0)
-
-        # Initialize timestep embedding MLP:
-        nn.init.normal_(self.t_embedder.mlp[0].weight, std=0.02)
-        nn.init.normal_(self.t_embedder.mlp[2].weight, std=0.02)
-
-        # Zero-out adaLN modulation layers in DiT blocks:
-        for block in self.blocks_r:
-            nn.init.constant_(block.adaLN_modulation[-1].weight, 0)
-            nn.init.constant_(block.adaLN_modulation[-1].bias, 0)
-        for block in self.blocks_s:
-            nn.init.constant_(block.adaLN_modulation[-1].weight, 0)
-            nn.init.constant_(block.adaLN_modulation[-1].bias, 0)
-
-        # Zero-out output layers:
-        nn.init.constant_(self.final_layer_r.adaLN_modulation[-1].weight, 0)
-        nn.init.constant_(self.final_layer_r.adaLN_modulation[-1].bias, 0)
-        nn.init.constant_(self.final_layer_r.linear.weight, 0)
-        nn.init.constant_(self.final_layer_r.linear.bias, 0)
-
-        nn.init.constant_(self.final_layer_s.adaLN_modulation[-1].weight, 0)
-        nn.init.constant_(self.final_layer_s.adaLN_modulation[-1].bias, 0)
-        nn.init.constant_(self.final_layer_s.linear.weight, 0)
-        nn.init.constant_(self.final_layer_s.linear.bias, 0)
-
-    def forward(
-            self,
-            xr_t: torch.Tensor,
-            xs_t: torch.Tensor,
-            t: torch.Tensor,
-            y: torch.Tensor,
-            x0: Optional[torch.Tensor] = None,
-    ) -> torch.Tensor:
-        """
-        Forward pass of DiT with scene cross attention.
-
-        Args:
-            x (torch.Tensor): (B, D, N) tensor of batched current timestep x (e.g. noised action) features
-            t (torch.Tensor): (B,) tensor of diffusion timesteps
-            y (torch.Tensor): (B, D, N) tensor of un-noised scene (e.g. anchor) features
-            x0 (Optional[torch.Tensor]): (B, D, N) tensor of un-noised x (e.g. action) features
-        """
-        # noise-centering, if enabled
-        '''
-        if self.model_cfg.type == "point":
-            delta_center = torch.mean(x, dim=2, keepdim=True)
-            x = x - delta_center
-            y = y - delta_center
-            x0 = x0 - delta_center
-        elif self.model_cfg.type == "flow":
-            reconstruction = x + x0
-            delta_center = torch.mean(reconstruction, dim=2, keepdim=True)
-            x = x - delta_center
-            y = y - delta_center
-            x0 = x0 - delta_center
-        '''
-
-        recon = xr_t + xs_t
-        # encode x, y, x0 features        
-        xs_emb = self.x_embedder(xs_t)
-
-        if self.model_cfg.x0_encoder is not None:
-            assert x0 is not None, "x0 features must be provided if x0_encoder is not None"
-            x0_emb = self.x0_embedder(x0)
-            s_emb = torch.cat([xs_emb, x0_emb], dim=1)
-        s_emb = s_emb.permute(0, 2, 1)
-
-        if self.model_cfg.y_encoder is not None:
-            y_local = y - xr_t
-            y_emb_local = self.y_embedder_local(y_local)
-            y_emb_local = y_emb_local.permute(0, 2, 1)
-
-            y_emb_global = self.y_embedder(y)
-            y_emb_global = y_emb_global.permute(0, 2, 1)
-
-        #recon_emb = self.recon_embedder(xs_t)
-        recon_emb = self.recon_embedder(recon)
-        recon_emb = torch.cat([recon_emb, x0_emb], dim=1)
-        recon_emb = recon_emb.permute(0, 2, 1)
-        token = self.ref_frame_token.expand(recon_emb.size(0), 1, self.ref_frame_token.size(-1))
-        r_emb = torch.cat([recon_emb, token], dim=1)
-
-        # timestep embedding
-        t_emb = self.t_embedder(t)
-
-        # forward pass through DiT blocks
-        for block in self.blocks_r:
-            xr = block(r_emb, y_emb_global, t_emb)
-        for block in self.blocks_s:
-            xs = block(s_emb, y_emb_local, t_emb)
-        # (8,512, 128)
-        
-        xr_token = xr[:, -1:, :]
-        xs_token = xs
-
-        # final layer
-        xs = self.final_layer_s(xs_token, t_emb) # (8,512, 6)
-
-        xr = self.final_layer_r(xr_token, t_emb) # (8,1, 6)
-
-        xs = xs.permute(0, 2, 1)
-        xr = xr.permute(0, 2, 1)
-
-        return xr, xs
-
-class Mu_DiT_Take4(nn.Module):
-    """
-    Diffusion Transformer adapted for point cloud inputs. Uses object-centric cross attention.
-    """
-    def __init__(
-            self,
-            in_channels=3,
-            hidden_size=1152,
-            depth=28,
-            num_heads=16,
-            mlp_ratio=4.0,
-            learn_sigma=True,
-            model_cfg=None,
-    ):
-        super().__init__()
-        self.learn_sigma = learn_sigma
-        self.in_channels = in_channels
-        # self.out_channels = in_channels * 2 if learn_sigma else in_channels
-        self.out_channels = 6 if learn_sigma else 3
-        self.num_heads = num_heads
-        self.model_cfg = model_cfg
-
-        x_encoder_hidden_dims = hidden_size
-        if self.model_cfg.x_encoder is not None and self.model_cfg.x0_encoder is not None:
-            # We are concatenating x and x0 features so we halve the hidden size
-            x_encoder_hidden_dims = hidden_size // 2
-        
-        # Encoder for current timestep x features       
-        if self.model_cfg.x_encoder == "mlp":
-            # x_embedder is conv1d layer instead of 2d patch embedder
-            self.x_embedder = nn.Conv1d(
-                in_channels,
-                x_encoder_hidden_dims,
-                kernel_size=1,
-                stride=1,
-                padding=0,
-                bias=True,
-            )
-=======
-        # Initializing point cloud encoder wrapper.
-        if self.model_cfg.point_encoder == "mlp":
-            encoder_fn = partial(mlp_encoder, in_channels=self.in_channels)
-        elif self.model_cfg.point_encoder == "pn2":
-            encoder_fn = partial(pn2_encoder, in_channels=self.in_channels, model_cfg=self.model_cfg)
->>>>>>> 355d475f
-        else:
-            raise ValueError(f"Invalid point_encoder: {self.model_cfg.point_encoder}")
-        
-        # Creating base encoders - action-frame, and prediction frame.
-        self.action_encoder = encoder_fn(out_channels=hidden_size)
-        self.pred_encoder = encoder_fn(out_channels=hidden_size)
-
-        # Creating extra feature encoders, if necessary.
-        if self.model_cfg.feature:
-            self.feature_encoder = encoder_fn(in_channels=9, out_channels=hidden_size)
-            self.action_mixer = mlp_encoder(3 * hidden_size, hidden_size)
-        else:
-            self.action_mixer = mlp_encoder(2 * hidden_size, hidden_size)
-
-        # Timestamp embedding.
-        self.t_embedder = TimestepEmbedder(hidden_size)
-
-<<<<<<< HEAD
-        # DiT blocks
-        block_fn_r = DiTRefBlock
-        self.blocks_r = nn.ModuleList(
-            [
-                block_fn_r(hidden_size, num_heads, mlp_ratio=mlp_ratio)
-                for _ in range(depth)
-            ]
-        )
-        self.blocks_s = nn.ModuleList(
-=======
-        # DiT blocks.
-        self.blocks = nn.ModuleList(
->>>>>>> 355d475f
-            [
-                DiTCrossBlock(hidden_size, num_heads, mlp_ratio=mlp_ratio)
-                for _ in range(depth)
-            ]
-        )
-
-        # Final layer; functionally setting patch size to 1 for a point cloud.
-        self.final_layer_r = FinalLayer(hidden_size, 1, self.out_channels)
-        self.final_layer_s = FinalLayer(hidden_size, 1, self.out_channels)
-        
-        self.ref_frame_token = nn.Parameter(torch.randn(1, 1, hidden_size))
-
-
-        self.initialize_weights()
-
-    
-        self.initialize_weights()
-
-    def initialize_weights(self):
-        # Initialize transformer layers:
-        def _basic_init(module):
-            if isinstance(module, nn.Linear):
-                torch.nn.init.xavier_uniform_(module.weight)
-                if module.bias is not None:
-                    nn.init.constant_(module.bias, 0)
-
-        self.apply(_basic_init)
-
-        # Initialize timestep embedding MLP:
-        nn.init.normal_(self.t_embedder.mlp[0].weight, std=0.02)
-        nn.init.normal_(self.t_embedder.mlp[2].weight, std=0.02)
-
-        # Zero-out adaLN modulation layers in DiT blocks:
-        for block in self.blocks:
-            nn.init.constant_(block.adaLN_modulation[-1].weight, 0)
-            nn.init.constant_(block.adaLN_modulation[-1].bias, 0)
-
-        # Zero-out output layers:
-        nn.init.constant_(self.final_layer_r.adaLN_modulation[-1].weight, 0)
-        nn.init.constant_(self.final_layer_r.adaLN_modulation[-1].bias, 0)
-        nn.init.constant_(self.final_layer_r.linear.weight, 0)
-        nn.init.constant_(self.final_layer_r.linear.bias, 0)
-
-        nn.init.constant_(self.final_layer_s.adaLN_modulation[-1].weight, 0)
-        nn.init.constant_(self.final_layer_s.adaLN_modulation[-1].bias, 0)
-        nn.init.constant_(self.final_layer_s.linear.weight, 0)
-        nn.init.constant_(self.final_layer_s.linear.bias, 0)
-
-    def forward(
-            self,
-            xr_t: torch.Tensor,
-            xs_t: torch.Tensor,
-            t: torch.Tensor,
-            y: torch.Tensor,
-            x0: Optional[torch.Tensor] = None,
-    ) -> torch.Tensor:
-        """
-        Forward pass of DiT with scene cross attention.
-
-        Args:
-            x (torch.Tensor): (B, D, N) tensor of batched current timestep x (e.g. noised action) features
-            t (torch.Tensor): (B,) tensor of diffusion timesteps
-            y (torch.Tensor): (B, D, N) tensor of un-noised scene (e.g. anchor) features
-            x0 (torch.Tensor): (B, D, N) tensor of un-noised x (e.g. action) features
-        """
-
-        if self.model_cfg.type == "flow":
-            x_flow = xs_t
-            x_recon = xs_t + x0
-        else:
-            x_flow = xs_t - x0
-            x_recon = xs_t
-
-        # Dynamically center anchor
-        y = y - xr_t
-
-        # Encode base features - action-frame, and prediction frame.
-        action_size = x0.shape[-1]
-        action_enc = self.action_encoder(x0)
-        pred_enc = self.pred_encoder(torch.cat([x_recon, y], dim=-1))
-        action_pred_enc, anchor_pred_enc = pred_enc[:, :, :action_size], pred_enc[:, :, action_size:]
-        anchor_pred_enc = anchor_pred_enc.permute(0, 2, 1)
-
-        # Encode extra features, if necessary.
-        if self.model_cfg.feature:
-            shape = x_recon - torch.mean(x_recon, dim=2, keepdim=True)
-            flow_zeromean = x_flow - torch.mean(x_flow, dim=2, keepdim=True)
-            feature_enc = self.feature_encoder(
-                torch.cat([shape, x_flow, flow_zeromean], dim=1)
-            )
-            action_features = [action_enc, action_pred_enc, feature_enc]
-        else:
-            action_features = [action_enc, action_pred_enc]
-        
-        # Compress action features to hidden size through action mixer.
-        x_enc = torch.cat(action_features, dim=1)
-        x_enc = self.action_mixer(x_enc).permute(0, 2, 1)
-        token = self.ref_frame_token.expand(x_enc.size(0), 1, self.ref_frame_token.size(-1))
-        x_enc = torch.cat([x_enc, token], dim=1)
-
-        # Timestep embedding.
-        t_emb = self.t_embedder(t)
-
-        # Forward pass through DiT blocks.
-        for block in self.blocks:
-            x_enc = block(x_enc, anchor_pred_enc, t_emb)
-
-        xr_token = x_enc[:, -1:, :]
-        xs_token = x_enc[:, :-1, :]
-
-        # Final layer
-        xs = self.final_layer_s(xs_token, t_emb) # (8, 512, 6)
-
-        xr = self.final_layer_r(xr_token, t_emb) # (8, 1, 6)
-
-        xs = xs.permute(0, 2, 1)
-        xr = xr.permute(0, 2, 1)
-
-        return xr, xs
-
-class TAX3Dv2_FixedFrame_Token_DiT(nn.Module):
-    """
-    Diffusion Transformer adapted for point cloud inputs. Uses object-centric cross attention, 
-    and joint-feature encoding.
-    """
-    def __init__(
-            self,
-            in_channels=3,
-            hidden_size=1152,
-            depth=28,
-            num_heads=16,
-            mlp_ratio=4.0,
-            learn_sigma=True,
-            model_cfg=None,
-    ):
-        super().__init__()
-        self.learn_sigma = learn_sigma
-        self.in_channels = in_channels
-        # self.out_channels = in_channels * 2 if learn_sigma else in_channels
-        self.out_channels = 6 if learn_sigma else 3
-        self.num_heads = num_heads
-        self.model_cfg = model_cfg
-
-        # Initializing point cloud encoder wrapper.
-        if self.model_cfg.point_encoder == "mlp":
-            encoder_fn = partial(mlp_encoder, in_channels=self.in_channels)
-        elif self.model_cfg.point_encoder == "pn2":
-            encoder_fn = partial(pn2_encoder, in_channels=self.in_channels, model_cfg=self.model_cfg)
-        else:
-            raise ValueError(f"Invalid point_encoder: {self.model_cfg.point_encoder}")
-        
-        # Creating base encoders - action-frame, and prediction frame.
-        self.action_encoder = encoder_fn(out_channels=hidden_size)
-        self.pred_encoder = encoder_fn(out_channels=hidden_size)
-
-        # Creating extra feature encoders, if necessary.
-        if self.model_cfg.feature:
-            self.feature_encoder = encoder_fn(in_channels=9, out_channels=hidden_size)
-            self.action_mixer = mlp_encoder(3 * hidden_size, hidden_size)
-        else:
-            self.action_mixer = mlp_encoder(2 * hidden_size, hidden_size)
-
-        # Timestamp embedding.
-        self.t_embedder = TimestepEmbedder(hidden_size)
-
-        # DiT blocks.
-        self.blocks = nn.ModuleList(
-            [
-                DiTCrossBlock(hidden_size, num_heads, mlp_ratio=mlp_ratio)
-                for _ in range(depth)
-            ]
-        )
-
-        # Final layer; functionally setting patch size to 1 for a point cloud.
-        self.final_layer_r = FinalLayer(hidden_size, 1, self.out_channels)
-        self.final_layer_s = FinalLayer(hidden_size, 1, self.out_channels)
-        
-        self.ref_frame_token = nn.Parameter(torch.randn(1, 1, hidden_size))
-        
-        self.initialize_weights()
-    
-    def initialize_weights(self):
-        # Initialize transformer layers:
-        def _basic_init(module):
-            if isinstance(module, nn.Linear):
-                torch.nn.init.xavier_uniform_(module.weight)
-                if module.bias is not None:
-                    nn.init.constant_(module.bias, 0)
-
-        self.apply(_basic_init)
-
-        # Initialize timestep embedding MLP:
-        nn.init.normal_(self.t_embedder.mlp[0].weight, std=0.02)
-        nn.init.normal_(self.t_embedder.mlp[2].weight, std=0.02)
-
-        # Zero-out adaLN modulation layers in DiT blocks:
-        for block in self.blocks:
-            nn.init.constant_(block.adaLN_modulation[-1].weight, 0)
-            nn.init.constant_(block.adaLN_modulation[-1].bias, 0)
-
-        # Zero-out output layers:
-        nn.init.constant_(self.final_layer_r.adaLN_modulation[-1].weight, 0)
-        nn.init.constant_(self.final_layer_r.adaLN_modulation[-1].bias, 0)
-        nn.init.constant_(self.final_layer_r.linear.weight, 0)
-        nn.init.constant_(self.final_layer_r.linear.bias, 0)
-
-        nn.init.constant_(self.final_layer_s.adaLN_modulation[-1].weight, 0)
-        nn.init.constant_(self.final_layer_s.adaLN_modulation[-1].bias, 0)
-        nn.init.constant_(self.final_layer_s.linear.weight, 0)
-        nn.init.constant_(self.final_layer_s.linear.bias, 0)
-
-    def forward(
-            self,
-            xr_t: torch.Tensor,
-            xs_t: torch.Tensor,
-            t: torch.Tensor,
-            y: torch.Tensor,
-            x0: Optional[torch.Tensor] = None,
-    ) -> torch.Tensor:
-        """
-        Forward pass of DiT with scene cross attention.
-
-        Args:
-            x (torch.Tensor): (B, D, N) tensor of batched current timestep x (e.g. noised action) features
-            t (torch.Tensor): (B,) tensor of diffusion timesteps
-            y (torch.Tensor): (B, D, N) tensor of un-noised scene (e.g. anchor) features
-            x0 (torch.Tensor): (B, D, N) tensor of un-noised x (e.g. action) features
-        """
-        x = xr_t + xs_t
-        if self.model_cfg.type == "flow":
-            x_flow = x
-            x_recon = x + x0
-        else:
-            x_flow = x - x0
-            x_recon = x
-
-        # Encode base features - action-frame, and prediction frame.
-        action_size = x0.shape[-1]
-        action_enc = self.action_encoder(x0)
-        pred_enc = self.pred_encoder(torch.cat([x_recon, y], dim=-1))
-        action_pred_enc, anchor_pred_enc = pred_enc[:, :, :action_size], pred_enc[:, :, action_size:]
-        anchor_pred_enc = anchor_pred_enc.permute(0, 2, 1)
-
-        # Encode extra features, if necessary.
-        if self.model_cfg.feature:
-            shape = x_recon - torch.mean(x_recon, dim=2, keepdim=True)
-            flow_zeromean = x_flow - torch.mean(x_flow, dim=2, keepdim=True)
-            feature_enc = self.feature_encoder(
-                torch.cat([shape, x_flow, flow_zeromean], dim=1)
-            )
-            action_features = [action_enc, action_pred_enc, feature_enc]
-        else:
-            action_features = [action_enc, action_pred_enc]
-        
-        # Compress action features to hidden size through action mixer.
-        x_enc = torch.cat(action_features, dim=1)
-        x_enc = self.action_mixer(x_enc).permute(0, 2, 1)
-        token = self.ref_frame_token.expand(x_enc.size(0), 1, self.ref_frame_token.size(-1))
-        x_enc = torch.cat([x_enc, token], dim=1)
-
-        # Timestep embedding.
-        t_emb = self.t_embedder(t)
-
-        # Forward pass through DiT blocks.
-        for block in self.blocks:
-            x_enc = block(x_enc, anchor_pred_enc, t_emb)
-
-        xr_token = x_enc[:, -1:, :]
-        xs_token = x_enc[:, :-1, :]
-
-        # Final layer
-        xs = self.final_layer_s(xs_token, t_emb) # (8, 512, 6)
-
-        xr = self.final_layer_r(xr_token, t_emb) # (8, 1, 6)
-
-        xs = xs.permute(0, 2, 1)
-        xr = xr.permute(0, 2, 1)
-
-        return xr, xs
-
-class TAX3Dv2_FixedFrame_Dual_DiT(nn.Module):
-    """
-    Diffusion Transformer adapted for point cloud inputs. Uses object-centric cross attention, 
-    and joint-feature encoding.
-    """
-    def __init__(
-            self,
-            in_channels=3,
-            hidden_size=1152,
-            depth=28,
-            num_heads=16,
-            mlp_ratio=4.0,
-            learn_sigma=True,
-            model_cfg=None,
-    ):
-        super().__init__()
-        self.learn_sigma = learn_sigma
-        self.in_channels = in_channels
-        # self.out_channels = in_channels * 2 if learn_sigma else in_channels
-        self.out_channels = 6 if learn_sigma else 3
-        self.num_heads = num_heads
-        self.model_cfg = model_cfg
-
         # Initializing point cloud encoder wrapper.
         if self.model_cfg.point_encoder == "mlp":
             encoder_fn = partial(mlp_encoder, in_channels=self.in_channels)
