--- conflicted
+++ resolved
@@ -756,7 +756,6 @@
         ]
         return pred_flow_world, pred_point_world, results_world
 
-<<<<<<< HEAD
     def update_batch_frames(self, batch, update_labels=False):
         # Processing prediction frame.
         if self.model_cfg.pred_frame == "anchor_center":
@@ -765,25 +764,6 @@
             pred_frame = batch["noisy_goal"].unsqueeze(1)
         else:
             raise ValueError(f"Invalid prediction frame: {self.model_cfg.pred_frame}")
-=======
-    def update_prediction_frame_batch(self, batch, stage):
-        # TODO: for now, since gmm is not available, we will use noisy goal to simulate it
-        if self.pred_frame == "anchor":
-            pred_ref = batch["pc_anchor"].mean(axis=1, keepdim=True)
-        elif self.pred_frame == "noisy_goal":
-            if stage == "train":
-                # we are adding noise to the goal to train model to robust to gmm error
-                pred_ref = batch["pc"].mean(axis=1, keepdim=True)
-                pred_ref = pred_ref + self.noisy_goal_scale * torch.randn_like(pred_ref)
-            elif stage == "inference":
-                # for now, we are using noisy goal to simulate gmm
-                pred_ref = batch["pc"].mean(axis=1, keepdim=True)
-                pred_ref = pred_ref + self.noisy_goal_scale * torch.randn_like(pred_ref)
-            else:
-                raise ValueError(f"Invalid stage: {stage}")
-        else:
-            raise ValueError(f"Invalid prediction reference frame: {self.pred_frame}")
->>>>>>> 355d475f
 
         # Processing action context frame.
         if self.model_cfg.action_context_frame == "action_center":
