from typing import Any, Dict

import lightning as L
import numpy as np
import torch
import wandb
from diffusers import get_cosine_schedule_with_warmup
from pytorch3d.transforms import Transform3d
from torch import nn, optim

from non_rigid.metrics.error_metrics import get_pred_pcd_rigid_errors
from non_rigid.metrics.flow_metrics import flow_cos_sim, flow_rmse, pc_nn
from non_rigid.metrics.rigid_metrics import svd_estimation, translation_err, rotation_err
from non_rigid.models.dit.diffusion import create_diffusion_mu, create_diffusion_ddrd_separate
from non_rigid.models.dit.models import (
    TAX3Dv2_MuFrame_DiT,
    TAX3Dv2_FixedFrame_Token_DiT,
)
from non_rigid.utils.logging_utils import viz_predicted_vs_gt
from non_rigid.utils.pointcloud_utils import expand_pcd


def TAX3Dv2_MuFrame_DiT_xS(**kwargs):
    return TAX3Dv2_MuFrame_DiT(depth=5, hidden_size=128, num_heads=4, **kwargs)

def TAX3Dv2_FixedFrame_DiT_xS(**kwargs):
    return TAX3Dv2_FixedFrame_Token_DiT(depth=5, hidden_size=128, num_heads=4, **kwargs)

DiT_models = {
    "TAX3Dv2_MuFrame_DiT_xS": TAX3Dv2_MuFrame_DiT_xS,
    "TAX3Dv2_FixedFrame_DiT_xS": TAX3Dv2_FixedFrame_DiT_xS,
}


def get_model(model_cfg):
    # TODO: move fixed/mu frame to model config as a flag
    if model_cfg.frame_type == "fixed":
        model_name = "TAX3Dv2_FixedFrame_DiT_xS"
    elif model_cfg.frame_type == "mu":
        model_name = "TAX3Dv2_MuFrame_DiT_xS"
    else:
        raise ValueError("Choose model_take from [\"tax3dv2_muframe\", \"tax3dv2_fixedframe\"]")
    return DiT_models[model_name]


class TAX3Dv2Network(nn.Module):
    """
    Network containing the specified Diffusion Transformer architecture.
    """
    def __init__(self, model_cfg=None):
        super().__init__()
        self.dit = get_model(model_cfg)(
            in_channels=model_cfg.in_channels,
            learn_sigma=model_cfg.learn_sigma,
            model_cfg=model_cfg,
        )
    
    def forward(self, xr_t, xs_t, t, **kwargs):
        return self.dit(xr_t, xs_t, t, **kwargs)
    


class TAX3Dv2BaseModule(L.LightningModule):
    """
    Generalized Dense Displacement Diffusion (DDD) module that handles model training, inference, 
    evaluation, and visualization. This module is inherited and overriden by scene-level and 
    object-centric modules.
    """
    def __init__(self, network, cfg) -> None:
        super().__init__()
        self.network = network
        self.mode = cfg.mode # train or eval
        self.model_cfg = cfg.model
        self.dataset_cfg = cfg.dataset
        self.wandb_cfg = cfg.wandb
        self.prediction_type = self.model_cfg.type # flow or point
        self.pred_frame = self.model_cfg.pred_frame
        self.noisy_goal_scale = self.model_cfg.noisy_goal_scale
        # self.model_name = self.model_cfg.name

        # prediction type-specific processing
        # TODO: eventually, this should be removed by updating dataset to use "point" instead of "pc"
        if self.prediction_type == "flow":
            self.label_key = "flow"
        elif self.prediction_type == "point":
            self.label_key = "pc"
        else:
            raise ValueError(f"Invalid prediction type: {self.prediction_type}")
        
        if self.pred_frame == "noisy_goal":
            assert self.model_cfg.noisy_goal_scale > 0.0
        elif self.pred_frame == "anchor_center":
            assert self.model_cfg.noisy_goal_scale == 0.0
        else:
            raise ValueError(f"Invalid prediction type: {self.pred_frame}")

        # For now, model cannot use relative position embedding and scene-as-anchor.
        if self.model_cfg.rel_pos and self.model_cfg.scene_anchor:
            raise ValueError("Relative position embedding and scene-as-anchor are not compatible.")

        # mode-specific processing
        if self.mode == "train":
            self.run_cfg = cfg.training
            # training-specific params
            self.lr = self.run_cfg.lr
            self.weight_decay = self.run_cfg.weight_decay
            self.num_training_steps = self.run_cfg.num_training_steps
            self.lr_warmup_steps = self.run_cfg.lr_warmup_steps
            self.additional_train_logging_period = self.run_cfg.additional_train_logging_period
        elif self.mode == "eval":
            self.run_cfg = cfg.inference
            # inference-specific params
            self.num_trials = self.run_cfg.num_trials
        else:
            raise ValueError(f"Invalid mode: {self.mode}")
        
        # data params
        self.batch_size = self.run_cfg.batch_size
        self.val_batch_size = self.run_cfg.val_batch_size
        # TODO: it is debatable if the module needs to know about the sample size
        self.sample_size = self.run_cfg.sample_size
        self.sample_size_anchor = self.run_cfg.sample_size_anchor

        # diffusion params
        self.diff_steps = self.model_cfg.diff_train_steps
        self.num_wta_trials = self.run_cfg.num_wta_trials
        self.time_based_weighting = self.model_cfg.time_based_weighting

        # TODO: have 3 different noise scale for per-point, translation, and rotation
        self.diff_translation_noise_scale = self.model_cfg.diff_translation_noise_scale 
        self.diff_rotation_noise_scale = self.model_cfg.diff_rotation_noise_scale

        if self.model_cfg.frame_type == "mu":
            self.diffusion = create_diffusion_mu(
                timestep_respacing=None,
                diffusion_steps=self.diff_steps,
                time_based_weighting=self.time_based_weighting,
                rotation_noise_scale=self.diff_rotation_noise_scale,
            )

            print("Initializing TAX3Dv2 Mu-Frame Diffusion Transformer Network")
            print(f"### Translation Noise Scale: {self.diff_translation_noise_scale}")
            print(f"### Rotation Noise Scale: {self.diff_rotation_noise_scale}")
            print("Initializing TAX3Dv2 Mu-Frame Dense Displacement Diffusion Module")
            print(f"### Prediction Reference Frame: {self.pred_frame}")
            print(f"### Reference Noise Scale: {self.noisy_goal_scale}")

        elif self.model_cfg.frame_type == "fixed":
            # TODO: rename this diffusion code to create_diffusion_fixed
            self.diffusion = create_diffusion_ddrd_separate(
                timestep_respacing=None,
                diffusion_steps=self.diff_steps,
                time_based_weighting=self.time_based_weighting,
                rotation_noise_scale=self.diff_rotation_noise_scale,
            )

            print("Initializing TAX3Dv2 Fixed-Frame Diffusion Transformer Network")
            print(f"### Translation Noise Scale: {self.diff_translation_noise_scale}")
            print(f"### Rotation Noise Scale: {self.diff_rotation_noise_scale}")
            print("Initializing TAX3Dv2 Fixed-Frame Dense Displacement Diffusion Module")
            print(f"### Prediction Reference Frame: {self.pred_frame}")
            print(f"### Reference Noise Scale: {self.noisy_goal_scale}")

        else:
            raise ValueError("Choose model_take from [\"tax3dv2_muframe\", \"tax3dv2_fixedframe\"]")
        

    def configure_optimizers(self):
        assert self.mode == "train", "Can only configure optimizers in training mode."
        optimizer = optim.AdamW(
            self.parameters(), lr=self.lr, weight_decay=self.weight_decay
        )
        lr_scheduler = get_cosine_schedule_with_warmup(
            optimizer=optimizer,
            num_warmup_steps=self.lr_warmup_steps,
            num_training_steps=self.num_training_steps,
        )
        return {'optimizer': optimizer, 'lr_scheduler': {'scheduler': lr_scheduler, 'interval': 'step'}}

    def get_model_kwargs(self, batch, nun_samples=None):
        """
        Get the model kwargs for the forward pass.
        """
        raise NotImplementedError("This should be implemented in the derived class.")
    
    def update_batch_frames(self, batch, update_labels=False, gmm_model=None):
        """
        Convert data batch from world frame to prediction frame.
        """
        raise NotImplementedError("This should be implemented in the derived class.")

    def get_world_preds(self, batch, num_samples, pc_action, pred_dict):
        """
        Get world frame predictions from the given batch and predictions.
        """
        raise NotImplementedError("This should be implemented in the derived class.")

    def get_viz_args(self, batch, viz_idx):
        """
        Get visualization arguments for wandb logging.
        """
        raise NotImplementedError("This should be implemented in the derived class.")

    def forward(self, batch, t):
        """
        Forward pass to compute diffusion training loss.
        """
        assert "pred_frame" in batch.keys(), "Please run self.update_batch_frames() to update the data batch!"

        ground_truth = batch[self.label_key].permute(0, 2, 1) # channel first
        model_kwargs = self.get_model_kwargs(batch)

        # run diffusion
        # noise = torch.randn_like(ground_truth) * self.noise_scale
        loss_dict = self.diffusion.training_losses(
            model=self.network,
            x_start=ground_truth,
            t=t,
            model_kwargs=model_kwargs,
            # noise=noise,
        )
        loss_r = loss_dict["loss_r"].mean()
        loss_s = loss_dict["loss_s"].mean()
        
        loss = loss_dict["loss"].mean()

        return None, loss, loss_r, loss_s

    @torch.no_grad()
    def predict(self, batch, num_samples, unflatten=False, progress=True, full_prediction=True):
        """
        Compute prediction for a given batch.

        Args:
            batch: the input batch
            num_samples: the number of samples to generate
            progress: whether to show progress bar
            full_prediction: whether to return full prediction (flow and point, goal and world frame)
        """
        assert "pred_frame" in batch.keys(), "Please run self.update_batch_frames() to update the data batch!"
        pred_frame = batch["pred_frame"].clone()
        pred_frame = expand_pcd(pred_frame, num_samples)

        # TODO: replace bs with batch_size?
        bs, sample_size = batch["pc_action"].shape[:2]
        model_kwargs = self.get_model_kwargs(batch, num_samples)

        # generating latents and running diffusion
        z_s = torch.randn(bs * num_samples, 3, sample_size, device=self.device)

        if self.model_cfg.frame_type == "mu":
            z_r = pred_frame.to(self.device).permute(0,2,1)
        elif self.model_cfg.frame_type == "fixed":
            z_r = torch.randn(bs * num_samples, 3, 1, device=self.device)
        else:
            raise ValueError("Choose model_take from [\"tax3dv2_muframe\", \"tax3dv2_fixedframe\"]")

        # test: in inference, if we trained with translation noise with scale=t, we sample noise from N(0, 1+t)
        #trans_noise_scale = torch.tensor(0.6, device=self.device)
        #z = torch.randn(bs * num_samples, 3, sample_size, device=self.device) * torch.sqrt(1 + trans_noise_scale)

        final_dict, results = self.diffusion.p_sample_loop(
            self.network,
            z_r.shape,
            z_s.shape,
            z_r,
            z_s,
            clip_denoised=False,
            model_kwargs=model_kwargs,
            progress=progress,
            device=self.device,
        )
        pred_r = final_dict["sample_r"]
        pred_s = final_dict["sample_s"]
        pred = pred_s + pred_r        
        results = [res["sample_r"] + res["sample_s"] for res in results]
        '''
        finetune_frame = pred_r
        z_r = final_dict["prev_sample_r"]
        z_s = pred_s
        final_dict, results = self.diffusion.p_sample_loop_finetune(
            self.network,
            z_r.shape,
            z_s.shape,
            z_r,
            z_s,
            finetune_frame=finetune_frame,
            clip_denoised=False,
            model_kwargs=model_kwargs,
            progress=progress,
            device=self.device,   
        )
        pred_r = final_dict["sample_r"]
        pred_s = final_dict["sample_s"]
        pred = pred_s + pred_r + finetune_frame
        results = [res["sample_r"] + res["sample_s"] + finetune_frame for res in results]
        '''
        pred = pred.permute(0, 2, 1)

        if not full_prediction:
            # only return the prediction type in the goal frame
            return {self.prediction_type: {"pred": pred}}
        else:
            # return full prediction (flow and point, goal and world frame)
            pc_action = model_kwargs["x0"].permute(0, 2, 1)

            # computing flow and point predictions
            if self.prediction_type == "flow":
                pred_flow = pred
                pred_point = pc_action + pred_flow
                # for flow predictions, convert results to point predictions
                results = [
                    pc_action + res.permute(0, 2, 1) for res in results
                ]
            elif self.prediction_type == "point":
                pred_point = pred
                pred_flow = pred_point - pc_action
                results = [
                    res.permute(0, 2, 1) for res in results
                ]

            pred_dict = {
                "flow": {
                    "pred": pred_flow,
                },
                "point": {
                    "pred": pred_point,
                },
                "results": results,
            }

            # compute world frame predictions
<<<<<<< HEAD
            pred_flow_world, pred_point_world, pc_action_world, results_world = self.get_world_preds(
=======
            pred_flow_world, pred_point_world, pc_action_world, pred_frame_world, results_world = self.get_world_preds(
>>>>>>> 265b3f5f
                batch, num_samples, pc_action, pred_dict
            )
            pred_dict["flow"]["pred_world"] = pred_flow_world
            pred_dict["point"]["pred_world"] = pred_point_world
            pred_dict["results_world"] = results_world
<<<<<<< HEAD
=======
            pred_dict["pred_frame_world"] = pred_frame_world
>>>>>>> 265b3f5f

            # if the material is rigid, we also output estimated translation and rotation
            if self.dataset_cfg.material == "rigid":
                scaling_factor = self.dataset_cfg.pcd_scale_factor

                action_world_scaled = pc_action_world / scaling_factor
                pred_world_scaled = pred_point_world / scaling_factor

                T = svd_estimation(source=action_world_scaled, target=pred_world_scaled, return_magnitude=False)
                pred_dict["pred_T"] = T

            return pred_dict

    def predict_wta(self, batch, num_samples):
        """
        Predict WTA (winner-take-all) samples, and compute WTA metrics. Unlike predict, this 
        function assumes the ground truth is available.

        Args:
            batch: the input batch
            num_samples: the number of samples to generate
        """
        assert "pred_frame" in batch.keys(), "Please run self.update_batch_frames to update the data batch!"

        seg = batch["seg"].to(self.device)
        ground_truth_point_world = batch["pc_world"].to(self.device)
        scaling_factor = self.dataset_cfg.pcd_scale_factor

        # re-shaping and expanding for winner-take-all
        bs = ground_truth_point_world.shape[0]
        seg = expand_pcd(seg, num_samples)
        ground_truth_point_world = expand_pcd(ground_truth_point_world, num_samples)

        # generating diffusion predictions
        pred_dict = self.predict(
            batch, num_samples, unflatten=False, progress=True
        )
        # pred = pred_dict[self.prediction_type]["pred"]
        pred_point_world = pred_dict["point"]["pred_world"]

        # TODO: this should happen inside get model kwargs
        pred_point_world_scaled = pred_point_world / scaling_factor
        ground_truth_point_world_scaled = ground_truth_point_world / scaling_factor

        # computing error metrics
        seg = seg == 0

        rmse = flow_rmse(pred_point_world_scaled, ground_truth_point_world_scaled, mask=True, seg=seg).reshape(bs, num_samples)
        pred_point_world = pred_point_world.reshape(bs, num_samples, -1, 3)

        # computing winner-take-all metrics
        winner = torch.argmin(rmse, dim=-1)
        rmse_wta = rmse[torch.arange(bs), winner]
        pred_point_world_wta = pred_point_world[torch.arange(bs), winner]

        if self.dataset_cfg.material == "rigid":
            translation_errs, rotation_errs = svd_estimation(source=pred_point_world_scaled.reshape(bs * num_samples, -1, 3), target=ground_truth_point_world_scaled, return_magnitude=True)

            translation_errs = translation_errs.reshape(bs, num_samples)
            rotation_errs = rotation_errs.reshape(bs, num_samples)

            trans_winner = torch.argmin(translation_errs, dim=-1)
            rot_winner = torch.argmin(rotation_errs, dim=-1)

            translation_err_wta = translation_errs[torch.arange(bs), trans_winner]
            rotation_err_wta = rotation_errs[torch.arange(bs), rot_winner]
            
            return {
                "pred_point_world": pred_point_world,
                "pred_point_world_wta": pred_point_world_wta,
                "rmse": rmse,
                "rmse_wta": rmse_wta,
                "trans": translation_errs,
                "trans_wta": translation_err_wta,
                "rot": rotation_errs,
                "rot_wta": rotation_err_wta,
            }
        
        else:
            return {
                "pred_point_world": pred_point_world,
                "pred_point_world_wta": pred_point_world_wta,
                "rmse": rmse,
                "rmse_wta": rmse_wta,
            }

    def log_viz_to_wandb(self, batch, pred_wta_dict, tag):
        """
        Log visualizations to wandb.

        Args:
            batch: the input batch
            pred_wta_dict: the prediction dictionary
            tag: the tag to use for logging
        """
        # pick a random sample in the batch to visualize
        viz_idx = np.random.randint(0, batch["pc"].shape[0])
        pred_action_viz = pred_wta_dict["pred_point_world"][viz_idx, 0, :, :3]
        pred_action_wta_viz = pred_wta_dict["pred_point_world_wta"][viz_idx, :, :3]
        viz_args = self.get_viz_args(batch, viz_idx)

        # logging predicted vs ground truth point cloud
        viz_args["pred_action_viz"] = pred_action_viz
        predicted_vs_gt = viz_predicted_vs_gt(**viz_args)
        wandb.log({f"{tag}/predicted_vs_gt": predicted_vs_gt})

        # logging predicted vs ground truth point cloud (wta)
        viz_args["pred_action_viz"] = pred_action_wta_viz
        predicted_vs_gt_wta = viz_predicted_vs_gt(**viz_args)
        wandb.log({f"{tag}/predicted_vs_gt_wta": predicted_vs_gt_wta})

    def training_step(self, batch):
        """
        Training step for the module. Logs training metrics and visualizations to wandb.
        """
        self.train()
        t = torch.randint(
            0, self.diff_steps, (self.batch_size,), device=self.device
        ).long()

        batch = self.update_batch_frames(batch, update_labels=True)

        _, loss, loss_r, loss_s = self(batch, t)
        #########################################################
        # logging training metrics
        #########################################################
        self.log_dict(
            {"train/loss": loss,
            "train/loss_r": loss_r,
            "train/loss_s": loss_s},
            add_dataloader_idx=False,
            prog_bar=True,
        )

        # determine if additional logging should be done
        do_additional_logging = (
            self.global_step % self.additional_train_logging_period == 0
        )

        '''
        # Perform gradient monitoring after backward pass
        max_grad = 0
        for name, param in self.network.named_parameters():
            if param.grad is not None:
                grad_norm = param.grad.data.norm(2).item()  # Compute L2 norm of gradient
                max_grad = max(max_grad, grad_norm)
        
        # Log gradient norm
        self.log("train/max_grad_norm", max_grad, prog_bar=True)
        if max_grad > 1e3:  # Example threshold for gradient explosion
            self.log("train/grad_warning", 1.0)
            print(f"Warning: Exploding gradient detected! Max Gradient Norm: {max_grad:.4f}")
        '''

        # additional logging
        if do_additional_logging:
            # TODO: VERIFY WHETHER THIS SHOULD BE TURNED INTO EVAL & NO GRAD!
            self.eval()
            with torch.no_grad():
                # winner-take-all predictions
                train_dataloader = self.trainer.datamodule.train_dataloader()
                train_dataloader.dataset.set_eval_mode(True)

                batch = next(iter(train_dataloader))  # Fetch new batch with eval_mode=True
                batch = self.update_batch_frames(batch, update_labels=True)

                # TODO: Debug why without this line, it will rasie gpu/cpu different device error
                batch = {k: v.to(self.device, non_blocking=True) if isinstance(v, torch.Tensor) else v for k, v in batch.items()}

                pred_wta_dict = self.predict_wta(batch, self.num_wta_trials)

                ####################################################
                # logging training wta metrics
                ####################################################
                self.log_dict(
                    {
                        "train/rmse": pred_wta_dict["rmse"].mean(),
                        "train/rmse_wta": pred_wta_dict["rmse_wta"].mean(),
                    },
                    add_dataloader_idx=False,
                    prog_bar=True,
                )

                if self.dataset_cfg.material == "rigid":
                    ####################################################
                    # logging rigid metrics (translation & rotation)
                    ####################################################
                    self.log_dict(
                        {
                            "train/trans": pred_wta_dict["trans"].mean(),
                            "train/trans_wta": pred_wta_dict["trans_wta"].mean(),
                            "train/rot": pred_wta_dict["rot"].mean(),
                            "train/rot_wta": pred_wta_dict["rot_wta"].mean(),
                        },
                        add_dataloader_idx=False,
                        prog_bar=True,
                    )

                ####################################################
                # logging visualizations
                ####################################################
                self.log_viz_to_wandb(batch, pred_wta_dict, "train")

                train_dataloader.dataset.set_eval_mode(False)


        return loss

    def validation_step(self, batch, batch_idx, dataloader_idx=0):
        """
        Validation step for the module. Logs validation metrics and visualizations to wandb.
        """
        self.eval()
        with torch.no_grad():
            # winner-take-all predictions
            batch = self.update_batch_frames(batch, update_labels=True)
            pred_wta_dict = self.predict_wta(batch, self.num_wta_trials)
        
        ####################################################
        # logging validation wta metrics
        ####################################################
        self.log_dict(
            {
                f"val_rmse_{dataloader_idx}": pred_wta_dict["rmse"].mean(),
                f"val_rmse_wta_{dataloader_idx}": pred_wta_dict["rmse_wta"].mean(),
            },
            add_dataloader_idx=False,
            prog_bar=True,
        )

        if self.dataset_cfg.material == "rigid":
            ####################################################
            # logging rigid metrics (translation & rotation)
            ####################################################
            self.log_dict(
                {
                    f"val_trans_{dataloader_idx}": pred_wta_dict["trans"].mean(),
                    f"val_trans_wta_{dataloader_idx}": pred_wta_dict["trans_wta"].mean(),
                    f"val_rot_{dataloader_idx}": pred_wta_dict["rot"].mean(),
                    f"val_rot_wta_{dataloader_idx}": pred_wta_dict["rot_wta"].mean(),
                },
                add_dataloader_idx=False,
                prog_bar=True,
            )

        ####################################################
        # logging visualizations
        ####################################################
        self.log_viz_to_wandb(batch, pred_wta_dict, f"val_{dataloader_idx}")

    def predict_step(self, batch, batch_idx, dataloader_idx=0):
        """
        Prediction step for model evaluation. Computes winner-take-all metrics.
        """
        if self.dataset_cfg.material == "rigid":
            # winner-take-all predictions
            batch = self.update_batch_frames(batch, update_labels=True)
            pred_wta_dict = self.predict_wta(batch, self.num_wta_trials)
            return {
                "rmse": pred_wta_dict["rmse"],
                "rmse_wta": pred_wta_dict["rmse_wta"],
                "trans": pred_wta_dict["trans"].mean(),
                "trans_wta": pred_wta_dict["trans_wta"].mean(),
                "rot": pred_wta_dict["rot"].mean(),
                "rot_wta": pred_wta_dict["rot_wta"].mean(),
            }
        else:
            # winner-take-all predictions
            batch = self.update_batch_frames(batch, update_labels=True)
            pred_wta_dict = self.predict_wta(batch, self.num_wta_trials)
            return {
                "rmse": pred_wta_dict["rmse"],
                "rmse_wta": pred_wta_dict["rmse_wta"],
            }
    

class TAX3Dv2MuFrameModule(TAX3Dv2BaseModule):
    """
    Object-centric Diffusion module. Applies cross attention between action and anchor objects.
    """
    def __init__(self, network, cfg) -> None:
        super().__init__(network, cfg)

    def get_model_kwargs(self, batch, num_samples=None):
        pc_action = batch["pc_action"].to(self.device)
        pc_anchor = batch["pc_anchor"].to(self.device)

        if num_samples is not None:
            # expand point clouds if num_samples is provided; used for WTA predictions
            pc_action = expand_pcd(pc_action, num_samples)
            pc_anchor = expand_pcd(pc_anchor, num_samples)
        
        pc_action = pc_action.permute(0, 2, 1) # channel first
        pc_anchor = pc_anchor.permute(0, 2, 1) # channel first
        model_kwargs = dict(x0=pc_action, y=pc_anchor)

        # Extract relative position, if necessary.
        if self.model_cfg.rel_pos:
            rel_pos = batch["rel_pos"].to(self.device)
            if num_samples is not None:
                rel_pos = expand_pcd(rel_pos, num_samples)
            model_kwargs["rel_pos"] = rel_pos

        return model_kwargs
    
    def get_world_preds(self, batch, num_samples, pc_action, pred_dict):
        """
        Get world-frame predictions from the given batch and predictions.
        """
        T_action2world = Transform3d(
            matrix=expand_pcd(batch["T_action2world"].to(self.device), num_samples)
        )
        T_goal2world = Transform3d(
            matrix=expand_pcd(batch["T_goal2world"].to(self.device), num_samples)
        )

        # pred_frame = expand_pcd(batch["pred_frame"].to(self.device), num_samples)
        action_context_frame = expand_pcd(batch["action_context_frame"].to(self.device), num_samples)

        pred_point_world = T_goal2world.transform_points(pred_dict["point"]["pred"])
        pc_action_world = T_action2world.transform_points(pc_action + action_context_frame)
        pred_flow_world = pred_point_world - pc_action_world
        results_world = [
            T_goal2world.transform_points(res) for res in pred_dict["results"]
        ]
        return pred_flow_world, pred_point_world, pc_action_world, results_world

    def update_batch_frames(self, batch, update_labels=False, gmm_model=None):
        # Using GMM model, if provided.
        if gmm_model is not None:
            assert self.model_cfg.pred_frame == "noisy_goal", "GMM model can only be used with noisy goal prediction frame!"
            gmm_pred = gmm_model(batch)
            gmm_probs, gmm_means = gmm_pred["probs"], gmm_pred["means"]
            idxs = torch.multinomial(gmm_probs.squeeze(-1), 1).squeeze()
            sampled_noisy_goals = gmm_means[torch.arange(gmm_means.shape[0]), idxs].cpu()
            batch["noisy_goal"] = sampled_noisy_goals

        # Processing prediction frame.
        if self.model_cfg.pred_frame == "anchor_center":
            raise NotImplementedError("Mu-frame not implemented for anchor centroid prediction!")
        elif self.model_cfg.pred_frame == "noisy_goal":
            pred_frame = batch["noisy_goal"].unsqueeze(1)
        else:
            raise ValueError(f"Invalid prediction reference frame: {self.pred_frame}")

        # Processing action context frame.
        if self.model_cfg.action_context_frame == "action_center":
            action_context_frame = batch["pc_action"].mean(axis=1, keepdim=True)
        else:
            raise ValueError(f"Invalid action context frame: {self.model_cfg.action_context_frame}")

        # Update scene-as-anchor, if necessary.
        if self.model_cfg.scene_anchor:
            batch["pc_anchor"] = torch.cat(
                [batch["pc_anchor"], batch["pc_action"]], dim=1
            )
       
        batch["pc_action"] = batch["pc_action"] - action_context_frame

        # Updating labels, if necessary.
        if update_labels:
            # Compute ground truth point cloud in world frame.
            T_goal2world = Transform3d(
                matrix=batch["T_goal2world"]#.to(self.device)
            )
            batch["pc_world"] = T_goal2world.transform_points(batch["pc"])

            # Put flow labels in prediction frame.
            batch["flow"] = batch["flow"] + action_context_frame
        
        # Compute relative position, if necessary.
        if self.model_cfg.rel_pos:
            batch["rel_pos"] = action_context_frame - pred_frame

        batch["pred_frame"] = pred_frame
        batch["action_context_frame"] = action_context_frame
        return batch

    def get_viz_args(self, batch, viz_idx):
        """
        Get visualization arguments for wandb logging.
        """
        assert "pred_frame" in batch.keys(), "Please run self.update_batch_frames() to update the data batch!"

        pc_pos_viz = batch["pc_world"][viz_idx, :, :3]
        pc_action_viz = batch["pc_action"][viz_idx, :, :3]
        pc_anchor_viz = batch["pc_anchor"][viz_idx, :, :3]

        # Put action and anchor point clouds in the world frame.
        # pred_frame = batch["pred_frame"][viz_idx, :, :3]
        action_context_frame = batch["action_context_frame"][viz_idx, :, :3]

        T_action2world = Transform3d(
            matrix=batch["T_action2world"][viz_idx].to(self.device)
        )
        T_goal2world = Transform3d(
            matrix=batch["T_goal2world"][viz_idx].to(self.device)
        )

        pc_action_viz = T_action2world.transform_points(pc_action_viz + action_context_frame)
        pc_anchor_viz = T_goal2world.transform_points(pc_anchor_viz)

        viz_args = {
            "pc_pos_viz": pc_pos_viz,
            "pc_action_viz": pc_action_viz,
            "pc_anchor_viz": pc_anchor_viz,
        }
        return viz_args


class TAX3Dv2FixedFrameModule(TAX3Dv2BaseModule):
    """
    Object-centric Diffusion module. Applies cross attention between action and anchor objects.
    """
    def __init__(self, network, cfg) -> None:
        super().__init__(network, cfg)

    def get_model_kwargs(self, batch, num_samples=None):
        pc_action = batch["pc_action"].to(self.device)
        pc_anchor = batch["pc_anchor"].to(self.device)
        if num_samples is not None:
            # expand point clouds if num_samples is provided; used for WTA predictions
            pc_action = expand_pcd(pc_action, num_samples)
            pc_anchor = expand_pcd(pc_anchor, num_samples)
        
        pc_action = pc_action.permute(0, 2, 1) # channel first
        pc_anchor = pc_anchor.permute(0, 2, 1) # channel first
        model_kwargs = dict(x0=pc_action, y=pc_anchor)

        # Extract relative position, if necessary.
        if self.model_cfg.rel_pos:
            rel_pos = batch["rel_pos"].to(self.device)
            if num_samples is not None:
                rel_pos = expand_pcd(rel_pos, num_samples)
            model_kwargs["rel_pos"] = rel_pos
            
        return model_kwargs
    
    def get_world_preds(self, batch, num_samples, pc_action, pred_dict):
        """
        Get world-frame predictions from the given batch and predictions.
        """
        T_action2world = Transform3d(
            matrix=expand_pcd(batch["T_action2world"].to(self.device), num_samples)
        )
        T_goal2world = Transform3d(
            matrix=expand_pcd(batch["T_goal2world"].to(self.device), num_samples)
        )

        pred_frame = expand_pcd(batch["pred_frame"].to(self.device), num_samples)
        action_context_frame = expand_pcd(batch["action_context_frame"].to(self.device), num_samples)

        pred_frame_world = T_goal2world.transform_points(pred_frame)
        pred_point_world = T_goal2world.transform_points(pred_dict["point"]["pred"] + pred_frame)
        pc_action_world = T_action2world.transform_points(pc_action + action_context_frame)
        pred_flow_world = pred_point_world - pc_action_world
        results_world = [
            T_goal2world.transform_points(res + pred_frame) for res in pred_dict["results"]
        ]
<<<<<<< HEAD
        return pred_flow_world, pred_point_world, pc_action_world, results_world
=======
        return pred_flow_world, pred_point_world, pc_action_world, pred_frame_world, results_world
>>>>>>> 265b3f5f

    def update_batch_frames(self, batch, update_labels=False, gmm_model=None):
        # Using GMM model, if provided.
        if gmm_model is not None:
            assert self.model_cfg.pred_frame == "noisy_goal", "GMM model can only be used with noisy goal prediction frame!"
            gmm_pred = gmm_model(batch)
            gmm_probs, gmm_means = gmm_pred["probs"], gmm_pred["means"]
            idxs = torch.multinomial(gmm_probs.squeeze(-1), 1).squeeze()
            sampled_noisy_goals = gmm_means[torch.arange(gmm_means.shape[0]), idxs].cpu()
            batch["noisy_goal"] = sampled_noisy_goals

        # Processing prediction frame.
        if self.model_cfg.pred_frame == "anchor_center":
            pred_frame = batch["pc_anchor"].mean(axis=1, keepdim=True)
        elif self.model_cfg.pred_frame == "noisy_goal":
            pred_frame = batch["noisy_goal"].unsqueeze(1)
        else:
            raise ValueError(f"Invalid prediction frame: {self.model_cfg.pred_frame}")

        # Processing action context frame.
        if self.model_cfg.action_context_frame == "action_center":
            action_context_frame = batch["pc_action"].mean(axis=1, keepdim=True)
        else:
            raise ValueError(f"Invalid action context frame: {self.model_cfg.action_context_frame}")
        
        # Update scene-as-anchor, if necessary.
        if self.model_cfg.scene_anchor:
            batch["pc_anchor"] = torch.cat(
                [batch["pc_anchor"], batch["pc_action"]], dim=1
            )

        batch["pc_anchor"] = batch["pc_anchor"] - pred_frame
        batch["pc_action"] = batch["pc_action"] - action_context_frame

        # Updating labels, if necessary.
        if update_labels:
            # Compute ground truth point cloud in world frame.
            T_goal2world = Transform3d(
                matrix=batch["T_goal2world"]#.to(self.device)
            )
            batch["pc_world"] = T_goal2world.transform_points(batch["pc"])

            # Put point and flow labels in prediction frame.
            batch["pc"] = batch["pc"] - pred_frame
            batch["flow"] = batch["flow"] - pred_frame + action_context_frame
        
        # Compute relative position, if necessary.
        if self.model_cfg.rel_pos:
            batch["rel_pos"] = action_context_frame - pred_frame
        
        batch["pred_frame"] = pred_frame
        batch["action_context_frame"] = action_context_frame
        return batch

    def get_viz_args(self, batch, viz_idx):
        """
        Get visualization arguments for wandb logging.
        """
        assert "pred_frame" in batch.keys(), "Please run self.update_batch_frames() to update the data batch!"

        pc_pos_viz = batch["pc_world"][viz_idx, :, :3]
        pc_action_viz = batch["pc_action"][viz_idx, :, :3]
        pc_anchor_viz = batch["pc_anchor"][viz_idx, :, :3]

        # Put action and anchor point clouds in the world frame.
        pred_frame = batch["pred_frame"][viz_idx, :, :3]
        action_context_frame = batch["action_context_frame"][viz_idx, :, :3]

        T_action2world = Transform3d(
            matrix=batch["T_action2world"][viz_idx].to(self.device)
        )
        T_goal2world = Transform3d(
            matrix=batch["T_goal2world"][viz_idx].to(self.device)
        )

        pc_action_viz = T_action2world.transform_points(pc_action_viz + action_context_frame)
        pc_anchor_viz = T_goal2world.transform_points(pc_anchor_viz + pred_frame)

        viz_args = {
            "pc_pos_viz": pc_pos_viz,
            "pc_action_viz": pc_action_viz,
            "pc_anchor_viz": pc_anchor_viz,
        }
        return viz_args<|MERGE_RESOLUTION|>--- conflicted
+++ resolved
@@ -10,11 +10,18 @@
 
 from non_rigid.metrics.error_metrics import get_pred_pcd_rigid_errors
 from non_rigid.metrics.flow_metrics import flow_cos_sim, flow_rmse, pc_nn
-from non_rigid.metrics.rigid_metrics import svd_estimation, translation_err, rotation_err
-from non_rigid.models.dit.diffusion import create_diffusion_mu, create_diffusion_ddrd_separate
+from non_rigid.metrics.rigid_metrics import (
+    rotation_err,
+    svd_estimation,
+    translation_err,
+)
+from non_rigid.models.dit.diffusion import (
+    create_diffusion_ddrd_separate,
+    create_diffusion_mu,
+)
 from non_rigid.models.dit.models import (
+    TAX3Dv2_FixedFrame_Token_DiT,
     TAX3Dv2_MuFrame_DiT,
-    TAX3Dv2_FixedFrame_Token_DiT,
 )
 from non_rigid.utils.logging_utils import viz_predicted_vs_gt
 from non_rigid.utils.pointcloud_utils import expand_pcd
@@ -330,20 +337,13 @@
             }
 
             # compute world frame predictions
-<<<<<<< HEAD
-            pred_flow_world, pred_point_world, pc_action_world, results_world = self.get_world_preds(
-=======
             pred_flow_world, pred_point_world, pc_action_world, pred_frame_world, results_world = self.get_world_preds(
->>>>>>> 265b3f5f
                 batch, num_samples, pc_action, pred_dict
             )
             pred_dict["flow"]["pred_world"] = pred_flow_world
             pred_dict["point"]["pred_world"] = pred_point_world
             pred_dict["results_world"] = results_world
-<<<<<<< HEAD
-=======
             pred_dict["pred_frame_world"] = pred_frame_world
->>>>>>> 265b3f5f
 
             # if the material is rigid, we also output estimated translation and rotation
             if self.dataset_cfg.material == "rigid":
@@ -803,11 +803,7 @@
         results_world = [
             T_goal2world.transform_points(res + pred_frame) for res in pred_dict["results"]
         ]
-<<<<<<< HEAD
-        return pred_flow_world, pred_point_world, pc_action_world, results_world
-=======
         return pred_flow_world, pred_point_world, pc_action_world, pred_frame_world, results_world
->>>>>>> 265b3f5f
 
     def update_batch_frames(self, batch, update_labels=False, gmm_model=None):
         # Using GMM model, if provided.
